name: HPO Test on Pull Request

# Controls when the action will run. 
on:
  pull_request:
    branches: [ main ]

  # Allows you to run this workflow manually from the Actions tab
  workflow_dispatch:
jobs:
  test_on_docker:
    # The type of runner that the job will run on
    runs-on: ubuntu-latest

    steps:
      # Checks-out your repository under $GITHUB_WORKSPACE, so your job can access it
      - uses: actions/checkout@v2
      - name: Build hpo
        run: |
          echo Software versions
          python --version
          curl -V
          echo Building hpo container image
          ls
          ./build_hpo.sh -o hpo:test
          docker images | grep hpo

      - name: GRPC Sanity test on docker
        run: |
          echo Installing grpcio package
          pip install grpcio
<<<<<<< HEAD
          echo checking installed python packages..
          pip freeze
=======
          echo Install protobuf 4.21.8
          pip install protobuf==4.21.8
>>>>>>> 7893d774
          echo Running GRPC sanity test on docker
          ls
          cd tests
          ./test_hpo.sh -c docker -o hpo:test --resultsdir=${GITHUB_WORKSPACE} --testsuite=hpo_api_tests --testcase=hpo_grpc_sanity_test
          
      - name: Sanity test on docker
        run: |
          echo Running sanity test on docker
          ls
          cd tests
          ./test_hpo.sh -c docker -o hpo:test --resultsdir=${GITHUB_WORKSPACE} --testsuite=hpo_api_tests --testcase=hpo_sanity_test
        
      - name: Archive results
        if: always()
        run: |
          cd ${GITHUB_WORKSPACE}
          tar cvf hpo_docker_results.tar hpo_test_results
          
      - name: Upload results
        if: always()
        uses: actions/upload-artifact@v2
        with:
           name: hpo-results
           path: ./hpo_docker_results.tar
           retention-days: 2

  test_on_native:
    runs-on: ubuntu-latest
    steps:
      - uses: actions/checkout@v2
      - name: Sanity test on native
        run: |
          echo Software versions
          python --version
          curl -V
          echo Running sanity test on native
          cd tests
          ./test_hpo.sh -c native --resultsdir=${GITHUB_WORKSPACE} --testsuite=hpo_api_tests --testcase=hpo_sanity_test
        
      - name: Archive results
        if: always()
        run: |
          cd ${GITHUB_WORKSPACE}
          tar cvf hpo_native_results.tar hpo_test_results
          
      - name: Upload results
        if: always()
        uses: actions/upload-artifact@v2
        with:
           name: hpo-results
           path: ./hpo_native_results.tar
           retention-days: 2

  grpc_test_on_native:
    runs-on: ubuntu-latest
    steps:
      - uses: actions/checkout@v2
      - name: GRPC Sanity test on native
        run: |
          echo Software versions
          python --version
          curl -V
          echo Running GRPC sanity test on native
          cd tests
          ./test_hpo.sh -c native --resultsdir=${GITHUB_WORKSPACE} --testsuite=hpo_api_tests --testcase=hpo_grpc_sanity_test
        
      - name: Archive results
        if: failure()
        run: |
          cd ${GITHUB_WORKSPACE}
          tar cvf hpo_grpc_native_results.tar hpo_test_results
          
      - name: Upload results
        if: failure()
        uses: actions/upload-artifact@v2
        with:
           name: hpo-results
           path: ./hpo_grpc_native_results.tar
           retention-days: 2
<|MERGE_RESOLUTION|>--- conflicted
+++ resolved
@@ -29,13 +29,8 @@
         run: |
           echo Installing grpcio package
           pip install grpcio
-<<<<<<< HEAD
-          echo checking installed python packages..
-          pip freeze
-=======
           echo Install protobuf 4.21.8
           pip install protobuf==4.21.8
->>>>>>> 7893d774
           echo Running GRPC sanity test on docker
           ls
           cd tests
