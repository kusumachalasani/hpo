--- conflicted
+++ resolved
@@ -15,46 +15,6 @@
 # limitations under the License.
 #
 
-<<<<<<< HEAD
-# Resolve Container runtime
-function resolve_container_runtime() {
-	IFS='=' read -r -a dockerDeamonState <<< $(systemctl show --property ActiveState docker)
-	[[ "${dockerDeamonState[1]}" == "inactive" ]] && CONTAINER_RUNTIME="podman"
-	if ! command -v podman &> /dev/null; then
-		echo "No Container Runtime available: Docker daemon is not running and podman command could not be found"
-		exit 1
-	fi
-}
-
-# Check error code from last command, exit on error
-function check_err() {
-	err=$?
-	if [ ${err} -ne 0 ]; then
-		echo "$*"
-		exit -1
-	fi
-}
-
-# Check if service is already running
-function check_prereq() {
-
-	if [ "$1" = "running" ]; then
-		if [ -n "$2" ]; then
-			echo "Error: Service is already Running."
-			echo
-			exit -1
-		fi
-	else
-		if [ -z "$2" ]; then
-			echo "Error: Service is already Stopped."
-			echo
-			exit -1
-		fi
-	fi
-}
-
-=======
->>>>>>> cdcd1f5e
 ###############################  v Docker v #################################
 
 function docker_start() {
@@ -242,7 +202,7 @@
 	rm ${HPO_DEPLOY_MANIFEST}
 	rm ${HPO_RB_MANIFEST}
 	echo
-		
+
 	echo
 	echo "Removing HPO namespace"
 	kubectl delete ns ${hpo_ns}
