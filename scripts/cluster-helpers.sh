#!/bin/bash
#
# Copyright (c) 2020, 2022 Red Hat, IBM Corporation and others.
#
# Licensed under the Apache License, Version 2.0 (the "License");
# you may not use this file except in compliance with the License.
# You may obtain a copy of the License at
#
#    http://www.apache.org/licenses/LICENSE-2.0
#
# Unless required by applicable law or agreed to in writing, software
# distributed under the License is distributed on an "AS IS" BASIS,
# WITHOUT WARRANTIES OR CONDITIONS OF ANY KIND, either express or implied.
# See the License for the specific language governing permissions and
# limitations under the License.
#

###############################  v Docker v #################################

function docker_start() {

	echo
	echo "Deploying with runtime: ${CONTAINER_RUNTIME}"

	echo
	echo "###   Starting HPO on Docker"
	echo
	echo ${HPO_CONTAINER_IMAGE}
	echo

	# Check if the container with name 'hpo_docker_container' is already running

	check_prereq running ${SERVICE_STATUS_DOCKER}

	${CONTAINER_RUNTIME} run -d --name hpo_docker_container -p 8085:8085 -p 50051:50051 ${HPO_CONTAINER_IMAGE} >/dev/null 2>&1
	check_err "Unexpected error occured. Service Stopped!"

	echo
	echo "### HPO Docker Service started successfully"
	echo

	sleep 2
	${CONTAINER_RUNTIME} logs hpo_docker_container
	echo
}

function docker_terminate() {

	echo
	echo "###   Removing HPO Docker Container"
	echo

	# Check if the container with name 'hpo_docker_container' is already stopped
	check_prereq stopped ${SERVICE_STATUS_DOCKER}

	${CONTAINER_RUNTIME} rm -f  hpo_docker_container >/dev/null 2>&1
	check_err "Failed to stop hpo_docker_container!"

	echo
	echo "###   Successfully Terminated"
	echo

}

###############################  v Native v #################################


function native_start() {
	echo
	echo "###   Installing HPO as a native App"
	echo

	if [ "$1" = "REST" ]; then
		req="-r rest_requirements.txt"
	else
		req="-r requirements.txt"
	fi

	echo
	echo "### Installing dependencies.........."
	echo
	python3 -m pip install --user ${req} >/dev/null 2>&1

	echo
	echo "### Starting the service..."
	echo

	# check if service is already running
	check_prereq running ${SERVICE_STATUS_NATIVE}

	# copy experimenthtml temporarily to restore while terminating
	# this is required only for native
	cp experiment.html experiment_torestore.html

	if [ "$1" = "REST" ]; then
		python3 -u src/service.py "REST"
	else
		python3 -u src/service.py "BOTH"
	fi
}

function native_terminate() {

	echo
	echo "### Stopping HPO Service..."
	echo

	# check if service is already stopped
	check_prereq stopped ${SERVICE_STATUS_NATIVE}

	ps -u | grep service.py | grep -v grep | awk '{print $2}' | xargs kill -9 >/dev/null 2>&1
	check_err "Failed to stop HPO Service!"

	# restore experiment.html after HPO terminates in native
        mv experiment_torestore.html experiment.html
        # delete plots after HPO terminates
        if [ -d "plots" ]; then
                rm -r plots
        fi

	echo
	echo "### Successfully Terminated"
	echo

}

###############################  v MiniKube v #################################

function minikube_start() {
	echo
	echo "###   Installing hpo for minikube"
	echo

	# If hpo_ns was not set by the user
	if [ -z "$hpo_ns" ]; then
		hpo_ns="monitoring"
	fi

	minikube_first
	minikube_deploy
}

function minikube_first() {
	# Create namespace if it doesn't exist already
	if [ ! "$(kubectl get namespace ${hpo_ns} 2>/dev/null)" ]; then
		echo "Create hpo namespace ${hpo_ns}"
		kubectl create namespace ${hpo_ns}
	fi

	echo
	kubectl_cmd="kubectl -n ${hpo_ns}"

}

# You can deploy using kubectl
function minikube_deploy() {
	echo
	echo "Creating environment variable in minikube cluster using configMap"
	${kubectl_cmd} apply -f ${HPO_CONFIGMAPS}/${cluster_type}-config.yaml

	echo
	echo "Info: Deploying hpo yaml to minikube cluster"
	# Replace hpo docker image in deployment yaml
	sed -e "s|{{ HPO_IMAGE }}|${HPO_CONTAINER_IMAGE}|" ${HPO_DEPLOY_MANIFEST_TEMPLATE} > ${HPO_DEPLOY_MANIFEST}

	echo
	${kubectl_cmd} apply -f ${HPO_DEPLOY_MANIFEST}
	echo

	# Included a sleep of 2 mins for hpo pods to come up
	sleep 120
<<<<<<< HEAD
	check_running hpo ${hpo_ns}
=======
	check_running hpo minikube
>>>>>>> 7893d774
	if [ "${err}" != "0" ]; then
		# Indicate deploy failed on error
		exit 1
	fi

	# Get the HPO application port in minikube
	MINIKUBE_IP=$(minikube ip)
	HPO_PORT=$(${kubectl_cmd} get svc hpo --no-headers -o=custom-columns=PORT:.spec.ports[*].nodePort)
	echo "Info: Access HPO at http://${MINIKUBE_IP}:${HPO_PORT}"
	echo
}

function minikube_terminate() {
	# If hpo_ns was not set by the user
	if [ -z "$hpo_ns" ]; 	then
		hpo_ns="monitoring"
	fi

	echo
	echo -n "###   Removing hpo for minikube"
	echo

	kubectl_cmd="kubectl -n ${hpo_ns}"

	echo
	echo "Removing hpo"
	${kubectl_cmd} delete -f ${HPO_DEPLOY_MANIFEST} 2>/dev/null

	echo
	echo "Removing HPO configmap"
	${kubectl_cmd} delete -f ${HPO_CONFIGMAPS}/${cluster_type}-config.yaml 2>/dev/null

	echo
	rm ${HPO_DEPLOY_MANIFEST}

	echo
	if [ ${hpo_ns} != "monitoring" ]; then
		echo
		echo "Removing HPO namespace"
		kubectl delete ns ${hpo_ns}
	fi
<<<<<<< HEAD
=======
}

###############################  utilities  #################################

function check_running() {

	check_pod=$1
	cluster_type=$2
	kubectl_cmd="kubectl -n ${hpo_ns}"

	echo "Info: Waiting for ${check_pod} to come up..."
	err_wait=0
	while true;
	do
		sleep 2
		${kubectl_cmd} get pods | grep ${check_pod}
		pod_stat=$(${kubectl_cmd} get pods | grep ${check_pod} | awk '{ print $3 }')
		case "${pod_stat}" in
			"Running")
				echo "Info: ${check_pod} deploy succeeded: ${pod_stat}"
				err=0
				break;
				;;
			"Error")
				# On Error, wait for 10 seconds before exiting.
				err_wait=$(( err_wait + 1 ))
				if [ ${err_wait} -gt 5 ]; then
					echo "Error: ${check_pod} deploy failed: ${pod_stat}"
					err=-1
					break;
				fi
				;;
			*)
				sleep 2
				if [ -z "${pod_stat}" ]; then
					echo
					echo "Failed to deploy HPO! Reverting changes and Exiting..."
					echo
					"${cluster_type}"_terminate
					exit 1
				else
					continue;
				fi
				;;
		esac
	done

	${kubectl_cmd} get pods | grep ${check_pod}
	echo
}

# Resolve Container runtime
function resolve_container_runtime() {
	IFS='=' read -r -a dockerDeamonState <<< $(systemctl show --property ActiveState docker)
	[[ "${dockerDeamonState[1]}" == "inactive" ]] && CONTAINER_RUNTIME="podman"
	if ! command -v podman &> /dev/null; then
		echo "No Container Runtime available: Docker daemon is not running and podman command could not be found"
		exit 1
	fi
}

# Check error code from last command, exit on error
function check_err() {
	err=$?
	if [ ${err} -ne 0 ]; then
		echo "$*"
		exit -1
	fi
}

# Check if service is already running
function check_prereq() {

	if [ "$1" = "running" ]; then
		if [ -n "$2" ]; then
			echo "Error: Service is already Running."
			echo
			exit -1
		fi
	else
		if [ -z "$2" ]; then
			echo "Error: Service is already Stopped."
			echo
			exit -1
		fi
	fi
}

# create kubernetes secret
function create_secret() {
	#	For Minikube/Openshift, check if registry credentials are set as Env Variables and proceed for secret creation accordingly
	if [ "${REGISTRY}" ] && [ "${REGISTRY_USERNAME}" ] && [ "${REGISTRY_PASSWORD}" ] && [ "${REGISTRY_EMAIL}" ]; then
		namespace="$1"
		echo
		# create a kube secret each time app is deployed
		kubectl create secret docker-registry hpo-registry-secret --docker-username="${REGISTRY_USERNAME}" \
		--docker-server="${REGISTRY}" --docker-email="${REGISTRY_EMAIL}"  --docker-password="${REGISTRY_PASSWORD}" \
		-n ${namespace}
		echo
		# link the secret to the service account
		kubectl patch serviceaccount hpo-sa -p '{"imagePullSecrets": [{"name": "hpo-registry-secret"}]}' -n ${namespace}
	fi
}

# create kubernetes secret
function create_secret() {
	#	For Minikube/Openshift, check if registry credentials are set as Env Variables and proceed for secret creation accordingly
	if [ "${REGISTRY}" ] && [ "${REGISTRY_USERNAME}" ] && [ "${REGISTRY_PASSWORD}" ] && [ "${REGISTRY_EMAIL}" ]; then
		namespace="$1"
		echo
		# create a kube secret each time app is deployed
		kubectl create secret docker-registry hpo-registry-secret --docker-username="${REGISTRY_USERNAME}" \
		--docker-server="${REGISTRY}" --docker-email="${REGISTRY_EMAIL}"  --docker-password="${REGISTRY_PASSWORD}" \
		-n ${namespace}
		echo
		# link the secret to the service account
		kubectl patch serviceaccount hpo-sa -p '{"imagePullSecrets": [{"name": "hpo-registry-secret"}]}' -n ${namespace}
	fi
>>>>>>> 7893d774
}<|MERGE_RESOLUTION|>--- conflicted
+++ resolved
@@ -169,11 +169,8 @@
 
 	# Included a sleep of 2 mins for hpo pods to come up
 	sleep 120
-<<<<<<< HEAD
 	check_running hpo ${hpo_ns}
-=======
 	check_running hpo minikube
->>>>>>> 7893d774
 	if [ "${err}" != "0" ]; then
 		# Indicate deploy failed on error
 		exit 1
@@ -215,8 +212,6 @@
 		echo "Removing HPO namespace"
 		kubectl delete ns ${hpo_ns}
 	fi
-<<<<<<< HEAD
-=======
 }
 
 ###############################  utilities  #################################
@@ -335,5 +330,4 @@
 		# link the secret to the service account
 		kubectl patch serviceaccount hpo-sa -p '{"imagePullSecrets": [{"name": "hpo-registry-secret"}]}' -n ${namespace}
 	fi
->>>>>>> 7893d774
 }