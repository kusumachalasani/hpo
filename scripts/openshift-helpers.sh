#!/bin/bash
#
# Copyright (c) 2021, 2022 Red Hat, IBM Corporation and others.
#
# Licensed under the Apache License, Version 2.0 (the "License");
# you may not use this file except in compliance with the License.
# You may obtain a copy of the License at
#
#    http://www.apache.org/licenses/LICENSE-2.0
#
# Unless required by applicable law or agreed to in writing, software
# distributed under the License is distributed on an "AS IS" BASIS,
# WITHOUT WARRANTIES OR CONDITIONS OF ANY KIND, either express or implied.
# See the License for the specific language governing permissions and
# limitations under the License.
#

###############################  v OPENSHIFT v #################################

function openshift_first() {
	# Create namespace if it doesn't exist already
	if [ ! "$(kubectl get namespace ${hpo_ns} 2>/dev/null)" ]; then
		echo "Create hpo namespace ${hpo_ns}"
		kubectl create namespace ${hpo_ns}
	fi

	echo
	kubectl_cmd="kubectl -n ${hpo_ns}"

}

# You can deploy using kubectl
function openshift_deploy() {
	echo
	echo "Creating environment variable in openshift cluster using configMap"
	${kubectl_cmd} apply -f ${HPO_CONFIGMAPS}/${cluster_type}-config.yaml

	echo
	echo "Info: Deploying hpo yaml to openshift cluster"
	# Replace hpo docker image in deployment yaml
	sed -e "s|{{ HPO_IMAGE }}|${HPO_CONTAINER_IMAGE}|" ${HPO_DEPLOY_MANIFEST_TEMPLATE} > ${HPO_DEPLOY_MANIFEST}

	echo
	${kubectl_cmd} apply -f ${HPO_DEPLOY_MANIFEST}
	echo
	sleep 2
	check_running hpo openshift
	if [ "${err}" != "0" ]; then
		# Indicate deploy failed on error
		exit 1
	fi
	# Expose HPO service so that it can be accessed outside the cluster
	oc expose svc/hpo -n $hpo_ns

	# Get the HPO application port in openshift
	OPENSHIFT_IP=$(${kubectl_cmd} get pods -l=app=hpo -o wide -n ${hpo_ns} -o=custom-columns=NODE:.spec.nodeName --no-headers)
	HPO_PORT=$(${kubectl_cmd} get svc hpo --no-headers -o=custom-columns=PORT:.spec.ports[*].nodePort)
	echo "Info: Access HPO at http://${OPENSHIFT_IP}:${HPO_PORT}"
	echo
}

function openshift_start() {
	echo
	echo "###   Installing hpo for openshift"
	echo

	# If hpo_ns was not set by the user
	if [ -z "$hpo_ns" ]; then
		hpo_ns="openshift-tuning"
	fi

	openshift_first
	openshift_deploy
}

function openshift_terminate() {

	# If hpo_ns was not set by the user
	if [ -z "$hpo_ns" ]; then
		hpo_ns="openshift-tuning"
	fi

	echo
	echo -n "###   Removing hpo for openshift"
	echo

	kubectl_cmd="kubectl -n ${hpo_ns}"

	echo
	echo "Removing hpo"
	${kubectl_cmd} delete -f ${HPO_DEPLOY_MANIFEST} 2>/dev/null

<<<<<<< HEAD
=======
	echo
	# check if secret exists and remove accordingly
	if [ "$(${kubectl_cmd} get secret hpo-registry-secret --ignore-not-found)" ]; then
		echo "Removing hpo-registry-secret"
		${kubectl_cmd} delete secret hpo-registry-secret 2>/dev/null
	fi

	echo
	echo "Removing hpo service account"
	${kubectl_cmd} delete -f ${HPO_SA_MANIFEST} 2>/dev/null

	echo
	echo "Removing hpo SCC"
	${kubectl_cmd} delete -f ${HPO_SCC} 2>/dev/null

	echo
	echo "Removing hpo rolebinding"
	${kubectl_cmd} delete -f ${HPO_RB_MANIFEST} 2>/dev/null

>>>>>>> 361d01d3
	echo
	echo "Removing HPO configmap"
	${kubectl_cmd} delete -f ${HPO_CONFIGMAPS}/${cluster_type}-config.yaml 2>/dev/null

	echo
	rm ${HPO_DEPLOY_MANIFEST}

	echo
	if [ ${hpo_ns} == "openshift-tuning" ]; then
		echo
		echo "Removing HPO namespace"
		kubectl delete ns ${hpo_ns}
	fi
}<|MERGE_RESOLUTION|>--- conflicted
+++ resolved
@@ -90,28 +90,6 @@
 	echo "Removing hpo"
 	${kubectl_cmd} delete -f ${HPO_DEPLOY_MANIFEST} 2>/dev/null
 
-<<<<<<< HEAD
-=======
-	echo
-	# check if secret exists and remove accordingly
-	if [ "$(${kubectl_cmd} get secret hpo-registry-secret --ignore-not-found)" ]; then
-		echo "Removing hpo-registry-secret"
-		${kubectl_cmd} delete secret hpo-registry-secret 2>/dev/null
-	fi
-
-	echo
-	echo "Removing hpo service account"
-	${kubectl_cmd} delete -f ${HPO_SA_MANIFEST} 2>/dev/null
-
-	echo
-	echo "Removing hpo SCC"
-	${kubectl_cmd} delete -f ${HPO_SCC} 2>/dev/null
-
-	echo
-	echo "Removing hpo rolebinding"
-	${kubectl_cmd} delete -f ${HPO_RB_MANIFEST} 2>/dev/null
-
->>>>>>> 361d01d3
 	echo
 	echo "Removing HPO configmap"
 	${kubectl_cmd} delete -f ${HPO_CONFIGMAPS}/${cluster_type}-config.yaml 2>/dev/null
