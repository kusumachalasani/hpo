#!/bin/bash
#
# Copyright (c) 2021, 2022 Red Hat, IBM Corporation and others.
#
# Licensed under the Apache License, Version 2.0 (the "License");
# you may not use this file except in compliance with the License.
# You may obtain a copy of the License at
#
#    http://www.apache.org/licenses/LICENSE-2.0
#
# Unless required by applicable law or agreed to in writing, software
# distributed under the License is distributed on an "AS IS" BASIS,
# WITHOUT WARRANTIES OR CONDITIONS OF ANY KIND, either express or implied.
# See the License for the specific language governing permissions and
# limitations under the License.
#

###############################  v OPENSHIFT v #################################

function openshift_first() {
	# Create namespace if it doesn't exist already
	if [ ! "$(kubectl get namespace ${hpo_ns} 2>/dev/null)" ]; then
		echo "Create hpo namespace ${hpo_ns}"
		kubectl create namespace ${hpo_ns}
	fi

	echo
	kubectl_cmd="kubectl -n ${hpo_ns}"

}

# You can deploy using kubectl
function openshift_deploy() {
	echo
	echo "Creating environment variable in openshift cluster using configMap"
	${kubectl_cmd} apply -f ${HPO_CONFIGMAPS}/${cluster_type}-config.yaml

	echo
	echo "Info: Deploying hpo yaml to openshift cluster"
	# Replace hpo docker image in deployment yaml
	sed -e "s|{{ HPO_IMAGE }}|${HPO_CONTAINER_IMAGE}|" ${HPO_DEPLOY_MANIFEST_TEMPLATE} > ${HPO_DEPLOY_MANIFEST}

	echo
	${kubectl_cmd} apply -f ${HPO_DEPLOY_MANIFEST}
	echo
	sleep 2
<<<<<<< HEAD
	check_running hpo ${hpo_ns}
=======
	check_running hpo openshift
>>>>>>> 7893d774
	if [ "${err}" != "0" ]; then
		# Indicate deploy failed on error
		exit 1
	fi
	# Expose HPO service so that it can be accessed outside the cluster
	oc expose svc/hpo -n $hpo_ns

	# Get the HPO application port in openshift
	OPENSHIFT_IP=$(${kubectl_cmd} get pods -l=app=hpo -o wide -n ${hpo_ns} -o=custom-columns=NODE:.spec.nodeName --no-headers)
	HPO_PORT=$(${kubectl_cmd} get svc hpo --no-headers -o=custom-columns=PORT:.spec.ports[*].nodePort)
	echo "Info: Access HPO at http://${OPENSHIFT_IP}:${HPO_PORT}"
	echo
}

function openshift_start() {
	echo
	echo "###   Installing hpo for openshift"
	echo

	# If hpo_ns was not set by the user
	if [ -z "$hpo_ns" ]; then
		hpo_ns="openshift-tuning"
	fi

	openshift_first
	openshift_deploy
}

function openshift_terminate() {

	# If hpo_ns was not set by the user
	if [ -z "$hpo_ns" ]; then
		hpo_ns="openshift-tuning"
	fi

	echo
	echo -n "###   Removing hpo for openshift"
	echo

	kubectl_cmd="kubectl -n ${hpo_ns}"

	echo
	echo "Removing hpo"
	${kubectl_cmd} delete -f ${HPO_DEPLOY_MANIFEST} 2>/dev/null

	echo
	echo "Removing HPO configmap"
	${kubectl_cmd} delete -f ${HPO_CONFIGMAPS}/${cluster_type}-config.yaml 2>/dev/null

	echo
	rm ${HPO_DEPLOY_MANIFEST}

	echo
	if [ ${hpo_ns} == "openshift-tuning" ]; then
		echo
		echo "Removing HPO namespace"
		kubectl delete ns ${hpo_ns}
	fi
}<|MERGE_RESOLUTION|>--- conflicted
+++ resolved
@@ -44,11 +44,8 @@
 	${kubectl_cmd} apply -f ${HPO_DEPLOY_MANIFEST}
 	echo
 	sleep 2
-<<<<<<< HEAD
 	check_running hpo ${hpo_ns}
-=======
 	check_running hpo openshift
->>>>>>> 7893d774
 	if [ "${err}" != "0" ]; then
 		# Indicate deploy failed on error
 		exit 1
