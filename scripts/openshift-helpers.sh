--- conflicted
+++ resolved
@@ -23,23 +23,6 @@
 	kubectl create namespace ${hpo_ns}
 
 	kubectl_cmd="kubectl -n ${hpo_ns}"
-<<<<<<< HEAD
-	echo "Info: One time setup - Create a service account to deploy hpo"
-
-	${kubectl_cmd} apply -f ${HPO_SA_MANIFEST}
-	check_err "Error: Failed to create service account and RBAC"
-
-	sed -e "s|{{ HPO_NAMESPACE }}|${hpo_ns}|" ${HPO_RB_MANIFEST_TEMPLATE} > ${HPO_RB_MANIFEST}
-	${kubectl_cmd} apply -f ${HPO_RB_MANIFEST}
-	check_err "Error: Failed to create role binding"
-
-    # create a kube secret each time app is deployed
-    kubectl create secret docker-registry hpodockersecret --docker-server=docker.io --docker-username=$REG_UNAME \
-     --docker-password=$REG_PASS --docker-email=$REG_EMAIL -n ${hpo_ns}
-    # link the secret to the service account
-    oc secrets link hpo-sa hpodockersecret --for=pull -n ${hpo_ns}
-=======
->>>>>>> 1f5e8b4a
 }
 
 # You can deploy using kubectl
