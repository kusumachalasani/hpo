--- conflicted
+++ resolved
@@ -119,23 +119,17 @@
 
     def handle_generate_new_operation(self, json_object):
         """Process EXP_TRIAL_GENERATE_NEW operation."""
-<<<<<<< HEAD
+        existingExperiment = hpo_service.instance.containsExperiment(json_object["search_space"]["experiment_name"])
         validationStatus = validate_trial_generate_json(json_object)
 
         if validationStatus:
             logger.error(validationStatus)
             self._set_response(400, validationStatus)
-        elif hpo_service.instance.containsExperiment(json_object["search_space"]["experiment_name"]):
+        elif existingExperiment:
             logger.error(HPOErrorConstants.EXPERIMENT_EXISTS)
             self._set_response(400, HPOErrorConstants.EXPERIMENT_EXISTS)
 
         else:
-=======
-        is_valid_json_object = validate_trial_generate_json(json_object)
-        existingExperiment = hpo_service.instance.containsExperiment(json_object["search_space"]["experiment_name"])
-
-        if is_valid_json_object and not existingExperiment:
->>>>>>> ff63102d
             search_space_json = json_object["search_space"]
             get_search_create_study(search_space_json, json_object["operation"])
             trial_number = hpo_service.instance.get_trial_number(json_object["search_space"]["experiment_name"])
