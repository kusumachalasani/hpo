--- conflicted
+++ resolved
@@ -24,162 +24,8 @@
     restService.start()
     gRPCservice.start()
 
-<<<<<<< HEAD
-logger = get_logger(__name__)
-
-n_trials = 10
-n_jobs = 1
-autotune_object_ids = {}
-search_space_json = []
-
-api_endpoint = "/experiment_trials"
-host_name="0.0.0.0"
-server_port = 8085
-
-fileDir = os.path.dirname(os.path.realpath('index.html'))
-filename = os.path.join(fileDir, 'index.html')
-welcome_page=filename
-
-
-class HTTPRequestHandler(BaseHTTPRequestHandler):
-    """
-    A class used to handle the HTTP requests that arrive at the server.
-
-    The handler will parse the request and the headers, then call a method specific to the request type. The method name
-    is constructed from the request. For example, for the request method GET, the do_GET() method will be called.
-    """
-
-    def _set_response(self, status_code, return_value):
-        # TODO: add status_message
-        self.send_response(status_code)
-        self.send_header('Content-type', 'text/html')
-        self.end_headers()
-        self.wfile.write(return_value.encode('utf-8'))
-
-    def do_POST(self):
-        """Serve a POST request."""
-        if re.search(api_endpoint + "$", self.path):
-            content_type, params = cgi.parse_header(self.headers.get('content-type'))
-            if content_type == 'application/json':
-                length = int(self.headers.get('content-length'))
-                str_object = self.rfile.read(length).decode('utf8')
-                json_object = json.loads(str_object)
-                # TODO: validate structure of json_object for each operation
-                if json_object["operation"] == "EXP_TRIAL_GENERATE_NEW":
-                    self.handle_generate_new_operation(json_object)
-                elif json_object["operation"] == "EXP_TRIAL_GENERATE_SUBSEQUENT":
-                    self.handle_generate_subsequent_operation(json_object)
-                elif json_object["operation"] == "EXP_TRIAL_RESULT":
-                    self.handle_result_operation(json_object)
-                else:
-                    self._set_response(400, "-1")
-            else:
-                self._set_response(400, "-1")
-        else:
-            self._set_response(403, "-1")
-
-    def do_GET(self):
-        """Serve a GET request."""
-        if re.search(api_endpoint, self.path):
-            query = parse_qs(urlparse(self.path).query)
-
-            if ("experiment_name" in query and "trial_number" in query and hpo_service.instance.containsExperiment(query["experiment_name"][0]) and
-                    query["trial_number"][0] == str(hpo_service.instance.get_trial_number(query["experiment_name"][0]))):
-                logger.info("Experiment_Name = " + str(hpo_service.instance.getExperiment(query["experiment_name"][0]).experiment_name))
-                logger.info("Trial_Number = " + str(hpo_service.instance.getExperiment(query["experiment_name"][0]).trialDetails.trial_number))
-                data = hpo_service.instance.get_trial_json_object(query["experiment_name"][0])
-                self._set_response(200, data)            
-            else:
-                self._set_response(404, "-1")
-        elif (self.path == "/"):
-                data = self.getHomeScreen()
-                self._set_response(200, data)
-        else:
-            self._set_response(403, "-1")
-
-    def getHomeScreen(self):
-        fin = open(welcome_page)
-        content = fin.read()
-        fin.close()
-        return content
-
-    def handle_generate_new_operation(self, json_object):
-        """Process EXP_TRIAL_GENERATE_NEW operation."""
-        is_valid_json_object = validate_trial_generate_json(json_object)
-
-        if is_valid_json_object and hpo_service.instance.doesNotContainExperiment(json_object["search_space"]["experiment_name"]):
-            search_space_json = json_object["search_space"]
-            if str(search_space_json["experiment_name"]).isspace() or not str(search_space_json["experiment_name"]):
-                self._set_response(400, "-1")
-                return
-            get_search_create_study(search_space_json, json_object["operation"])
-            trial_number = hpo_service.instance.get_trial_number(json_object["search_space"]["experiment_name"])
-            self._set_response(200, str(trial_number))
-        else:
-            self._set_response(400, "-1")
-
-    def handle_generate_subsequent_operation(self, json_object):
-        """Process EXP_TRIAL_GENERATE_SUBSEQUENT operation."""
-        is_valid_json_object = validate_trial_generate_json(json_object)
-        experiment_name = json_object["experiment_name"]
-        if is_valid_json_object and hpo_service.instance.containsExperiment(experiment_name):
-            trial_number = hpo_service.instance.get_trial_number(experiment_name)
-            self._set_response(200, str(trial_number))
-        else:
-            self._set_response(400, "-1")
-
-    def handle_result_operation(self, json_object):
-        """Process EXP_TRIAL_RESULT operation."""
-        if (hpo_service.instance.containsExperiment(json_object["experiment_name"]) and
-                json_object["trial_number"] == hpo_service.instance.get_trial_number(json_object["experiment_name"])):
-            hpo_service.instance.set_result(json_object["experiment_name"], json_object["trial_result"], json_object["result_value_type"],
-                       json_object["result_value"])
-            self._set_response(200, "0")
-        else:
-            self._set_response(400, "-1")
-
-
-def get_search_create_study(search_space_json, operation):
-    # TODO: validate structure of search_space_json
-    
-    if operation == "EXP_TRIAL_GENERATE_NEW":
-        if "parallel_trials" not in search_space_json:
-            search_space_json["parallel_trials"] = n_jobs
-        experiment_name, total_trials, parallel_trials, direction, hpo_algo_impl, id_, objective_function, tunables, value_type = get_all_tunables(
-            search_space_json)
-        if (not parallel_trials):
-            parallel_trials = n_jobs
-        elif parallel_trials != 1:
-            raise Exception("Parallel Trials value should be '1' only!")
-
-        logger.info("Total Trials = "+str(total_trials))
-        logger.info("Parallel Trials = "+str(parallel_trials))
-        
-        if hpo_algo_impl in ("optuna_tpe", "optuna_tpe_multivariate", "optuna_skopt"):
-            hpo_service.instance.newExperiment(id_, experiment_name, total_trials, parallel_trials, direction, hpo_algo_impl, objective_function,
-                                                 tunables, value_type)
-            print("Starting Experiment: " + experiment_name)
-            hpo_service.instance.startExperiment(experiment_name)
-
-
-def get_search_space(id_, url):
-    """Perform a GET request and return the search space json."""
-    params = {"id": id_}
-    r = requests.get(url, params)
-    r.raise_for_status()
-    search_space_json = r.json()
-    return search_space_json
-
-
-
-def main():    
-    server = HTTPServer((host_name, server_port), HTTPRequestHandler)
-    logger.info("Access server at http://%s:%s" % ("localhost", server_port))
-    server.serve_forever()
-=======
     restService.join()
     gRPCservice.join()
->>>>>>> a6fd02ec
 
 if __name__ == '__main__':
     main()