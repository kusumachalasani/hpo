--- conflicted
+++ resolved
@@ -36,8 +36,6 @@
 setup=1
 cluster_type="native"
 CONTAINER_RUNTIME="docker"
-
-# Default mode is interactive
 non_interactive=0
 hpo_ns=""
 # docker: loop timeout is turned off by default
@@ -46,22 +44,14 @@
 # source the helpers script
 . ${SCRIPTS_DIR}/cluster-helpers.sh
 
-
 function usage() {
 	echo
-<<<<<<< HEAD
-	echo "Usage: $0 [-a] [-c [docker|minikube|native]] [-h hpo container image] [-n namespace] [-d configmaps-dir ]"
-	echo "       -s = start(default), -t = terminate"
-	echo " -c: cluster type."
-	echo " -h: build with specific hpo container image name [Default - kruize/hpo:<version>]"
-	echo " -n: Namespace to which hpo is deployed [Default - monitoring namespace for cluster type minikube]"
-  	echo " -d: Config maps directory [Default - manifests/configmaps]"
-=======
-	echo "Usage: $0 [-c [docker|minikube|native]] [-o hpo container image]"
+	echo "Usage: $0 [-a] [-c [docker|minikube|native]] [-o hpo container image] [-n namespace] [-d configmaps-dir ]"
 	echo "       -s = start(default), -t = terminate"
 	echo " -c: cluster type."
 	echo " -o: build with specific hpo container image name [Default - kruize/hpo:<version>]"
->>>>>>> 81f40912
+	echo " -n: Namespace to which hpo is deployed [Default - monitoring namespace for cluster type minikube]"
+  echo " -d: Config maps directory [Default - manifests/configmaps]"
 	exit -1
 }
 
@@ -77,11 +67,7 @@
 }
 
 # Iterate through the commandline options
-<<<<<<< HEAD
-while getopts ac:h:n:st gopts
-=======
-while getopts c:o:st gopts
->>>>>>> 81f40912
+while getopts ac:o:n:st gopts
 do
 	case ${gopts} in
 	a)
@@ -91,14 +77,10 @@
 		cluster_type="${OPTARG}"
 		check_cluster_type
 		;;
-<<<<<<< HEAD
-  	n)
+  n)
 		hpo_ns="${OPTARG}"
 		;;
-	h)
-=======
 	o)
->>>>>>> 81f40912
 		HPO_CONTAINER_IMAGE="${OPTARG}"
 		;;
 	s)
@@ -114,7 +96,7 @@
 
 resolve_container_runtime
 
-# Get Service Status 
+# Get Service Status
 SERVICE_STATUS_NATIVE=$(ps -u | grep service.py | grep -v grep)
 SERVICE_STATUS_DOCKER=$(${CONTAINER_RUNTIME} ps | grep hpo_docker_container)
 
