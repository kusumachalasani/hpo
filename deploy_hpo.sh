--- conflicted
+++ resolved
@@ -33,14 +33,11 @@
 setup=1
 cluster_type="native"
 CONTAINER_RUNTIME="docker"
-<<<<<<< HEAD
-service_type="both"
-=======
 non_interactive=0
 hpo_ns=""
 # docker: loop timeout is turned off by default
 timeout=-1
->>>>>>> cdcd1f5e
+service_type="both"
 
 # source the helpers script
 . ${SCRIPTS_DIR}/cluster-helpers.sh
@@ -48,21 +45,14 @@
 
 function usage() {
 	echo
-<<<<<<< HEAD
-	echo "Usage: $0 [-c [docker|minikube|native]] [-o hpo container image]"
-	echo " -s = start(default), -t = terminate"
-	echo " -c: cluster type."
-	echo " -o: build with specific hpo container image name [Default - kruize/hpo:<version>]"
-	echo " -b: install both REST and the gRPC service"
-	echo " -r: install REST only"
-=======
 	echo "Usage: $0 [-a] [-c [docker|minikube|native|openshift]] [-o hpo container image] [-n namespace] [-d configmaps-dir ]"
 	echo " -s = start(default), -t = terminate"
 	echo " -c: cluster type."
 	echo " -o: build with specific hpo container image name [Default - kruize/hpo:<version>]"
 	echo " -n: Namespace to which hpo is deployed [Default - monitoring namespace for cluster type minikube]"
 	echo " -d: Config maps directory [Default - manifests/configmaps]"
->>>>>>> cdcd1f5e
+	echo " -b: install both REST and the gRPC service"
+	echo " -r: install REST only"
 	exit -1
 }
 
@@ -78,11 +68,7 @@
 }
 
 # Iterate through the commandline options
-<<<<<<< HEAD
-while getopts c:o:strb gopts
-=======
-while getopts ac:o:n:st gopts
->>>>>>> cdcd1f5e
+while getopts ac:o:n:strb gopts
 do
 	case ${gopts} in
 	a)
@@ -121,8 +107,7 @@
 # check container runtime
 resolve_container_runtime
 
-<<<<<<< HEAD
-=======
+# Get Service Status
 # check if user has specified any custom image else use default
 if [ -n "${HPO_CONTAINER_IMAGE}" ]; then
 	echo "Using version: ${HPO_VERSION}"
@@ -130,7 +115,6 @@
 	HPO_CONTAINER_IMAGE=${HPO_REPO}:${HPO_VERSION}
 fi
 
->>>>>>> cdcd1f5e
 # Get Service Status
 SERVICE_STATUS_NATIVE=$(ps -u | grep service.py | grep -v grep)
 SERVICE_STATUS_DOCKER=$(${CONTAINER_RUNTIME} ps | grep hpo_docker_container)
