#!/bin/bash
#
# Copyright (c) 2020, 2022 Red Hat, IBM Corporation and others.
#
# Licensed under the Apache License, Version 2.0 (the "License");
# you may not use this file except in compliance with the License.
# You may obtain a copy of the License at
#
#    http://www.apache.org/licenses/LICENSE-2.0
#
# Unless required by applicable law or agreed to in writing, software
# distributed under the License is distributed on an "AS IS" BASIS,
# WITHOUT WARRANTIES OR CONDITIONS OF ANY KIND, either express or implied.
# See the License for the specific language governing permissions and
# limitations under the License.
#
##### Common routines used in the tests #####
#

CURRENT_DIR="$(dirname "$(realpath "$0")")"
HPO_REPO="${CURRENT_DIR}/../.."

# variables to keep track of overall tests performed
TOTAL_TESTS_FAILED=0
TOTAL_TESTS_PASSED=0
TOTAL_TEST_SUITES=0
TOTAL_TESTS=0

# variables to keep track of tests performed for each test suite
TESTS_FAILED=0
TESTS_PASSED=0
TESTS=0

TEST_MODULE_ARRAY=("hpo")

TEST_SUITE_ARRAY=("hpo_api_tests")

total_time=0
matched=0
sanity=0
setup=1

# checks if the previous command is executed successfully
# input:Return value of previous command
# output:Prompts the error message if the return value is not zero 
function err_exit() {
	err=$?
	if [ ${err} -ne 0 ]; then
		echo "$*"
	fi
}

# Check if jq is installed
function check_prereq() {
	echo
	echo "Info: Checking prerequisites..."
	# check if jq exists
	if ! [ -x "$(command -v jq)" ]; then
		echo "Error: jq is not installed."
		exit 1
	fi
}

# get date in format
function get_date() {
	date "+%Y-%m-%d %H:%M:%S"
}

function time_diff() {
	ssec=`date --utc --date "$1" +%s`
	esec=`date --utc --date "$2" +%s`

	diffsec=$(($esec-$ssec))
	echo $diffsec
}

# Deploy hpo
# input: cluster type, hpo container image
# output: Deploy hpo based on the parameter passed
function deploy_hpo() {
	cluster_type=$1
	HPO_CONTAINER_IMAGE=$2

	pushd ${HPO_REPO} > /dev/null

	if [ ${cluster_type} == "native" ]; then
		echo
		echo
		log=$2
		cmd="./deploy_hpo.sh -c ${cluster_type} > ${log} 2>&1 &"
		echo "Command to deploy hpo - ${cmd}"
		./deploy_hpo.sh -c ${cluster_type} > ${log} 2>&1 &
	elif [ ${cluster_type} == "minikube" ]; then
                cmd="./deploy_hpo.sh -c ${cluster_type} -o ${HPO_CONTAINER_IMAGE} -n ${namespace}"
                echo "Command to deploy hpo - ${cmd}"
                ./deploy_hpo.sh -c ${cluster_type} -o ${HPO_CONTAINER_IMAGE} -n ${namespace}
        elif [ ${cluster_type} == "openshift" ]; then
                cmd="./deploy_hpo.sh -c ${cluster_type} -o ${HPO_CONTAINER_IMAGE} -n ${namespace}"
                echo "Command to deploy hpo - ${cmd}"
                ./deploy_hpo.sh -c ${cluster_type} -o ${HPO_CONTAINER_IMAGE} -n ${namespace}
	else 
		cmd="./deploy_hpo.sh -c ${cluster_type} -o ${HPO_CONTAINER_IMAGE}"
		echo "Command to deploy hpo - ${cmd}"
		./deploy_hpo.sh -c ${cluster_type} -o ${HPO_CONTAINER_IMAGE}
	fi
	
	status="$?"
	# Check if hpo is deployed.
	if [[ "${status}" -eq "1" ]]; then
		echo "Error deploying hpo" >>/dev/stderr
		exit -1
	fi

	if [ ${cluster_type} == "docker" ]; then
  		sleep 2
		echo "Capturing HPO service log into $3"
		log=$3
		docker logs hpo_docker_container > "${log}" 2>&1
	elif [[ ${cluster_type} == "minikube" || ${cluster_type} == "openshift" ]]; then
		sleep 2
		echo "Capturing HPO service log into $3"
		echo "Namespace = $namespace"
		log=$3
		hpo_pod=$(kubectl get pod -n ${namespace} | grep hpo | cut -d " " -f1)
		kubectl -n ${namespace} logs -f ${hpo_pod} > "${log}" & 2>&1
	fi

	popd > /dev/null
	echo "Deploying HPO as a service...Done"
}

# Remove the hpo setup
function terminate_hpo() {
	cluster_type=$1

	pushd ${HPO_REPO} > /dev/null
		echo  "Terminating hpo..."
		cmd="./deploy_hpo.sh -c ${cluster_type} -t -n ${namespace}"
		echo "CMD = ${cmd}"
		./deploy_hpo.sh -c ${cluster_type} -t -n ${namespace}
	popd > /dev/null
	echo "done"
}

# list of test cases supported 
# input: testsuite
# ouput: print the testcases supported for specified testsuite
function test_case_usage() {
	checkfor=$1
	typeset -n hpo_tests="${checkfor}_tests"
	echo
	echo "Supported Test cases are:"
	for tests in "${hpo_tests[@]}"
	do
		echo "		           ${tests}"
	done
}

# Check if the given test case is supported 
# input: testsuite
# output: check if the specified testcase is supported if not then call test_case_usage
function check_test_case() {
	checkfor=$1
	typeset -n hpo_tests=${checkfor}_tests
	for test in ${hpo_tests[@]}
	do
		if [ "${testcase}" == "${test}" ]; then
			testcase_matched=1
		fi
	done
	
	if [ "${testcase}" == "help" ]; then
		test_case_usage ${checkfor}
		exit -1
	fi
	
	if [[ "${testcase_matched}" -eq "0" ]]; then
		echo ""
		echo "Error: Invalid testcase **${testcase}** "
		test_case_usage ${checkfor}
		exit -1
	fi
}

# get the summary of each test suite
# input: Test suite name for which you want to get the summary and the failed test cases 
# output: summary of the specified test suite
function testsuitesummary() {
	TEST_SUITE_NAME=$1
	elapsed_time=$2
	FAILED_CASES=$3
	((total_time=total_time+elapsed_time))
	echo 
	echo "########### Results Summary of the test suite ${TEST_SUITE_NAME} ##########"
	echo "${TEST_SUITE_NAME} took ${elapsed_time} seconds"
	echo "Number of tests performed ${TESTS}"
	echo "Number of tests passed ${TESTS_PASSED}"
	echo "Number of tests failed ${TESTS_FAILED}"
	echo ""
	if [ "${TESTS_FAILED}" -ne "0" ]; then
		echo "~~~~~~~~~~~~~~~~~~~~~~~ ${TEST_SUITE_NAME} failed ~~~~~~~~~~~~~~~~~~~~~~~~~~"
		echo "Failed cases are :"
		for fails in "${FAILED_CASES[@]}"
		do
			echo "		  ${fails}"
		done
		echo
		echo "Check Log Directory: ${TEST_SUITE_DIR} for failed cases "
		echo "~~~~~~~~~~~~~~~~~~~~~~~~~~~~~~~~~~~~~~~~~~~~~~~~~~~~~~~~~~~~~~~~~~~~~~~~~~~~~~~~~"
	else 
		echo "~~~~~~~~~~~~~~~~~~~~~~ ${TEST_SUITE_NAME} passed ~~~~~~~~~~~~~~~~~~~~~~~~~~"
	fi
	echo ""
	echo "************************************** done *************************************"
}

# get the overall summary of the test
# input: failed test suites 
# output: summary of the overall tests performed
function overallsummary(){
	FAILED_TEST_SUITES=$1
	echo "Total time taken to perform the test ${total_time} seconds"
	echo "Total Number of test suites performed ${TOTAL_TEST_SUITES}"
	echo "Total Number of tests performed ${TOTAL_TESTS}"
	echo "Total Number of tests passed ${TOTAL_TESTS_PASSED}"
	echo "Total Number of tests failed ${TOTAL_TESTS_FAILED}"
	if [ "${TOTAL_TESTS_FAILED}" -ne "0" ]; then
		echo ""
		echo "Check below testsuite logs for failed test cases:"
		for fails in "${FAILED_TEST_SUITE[@]}"
		do
			echo "		                        ${fails}"
		done
	fi
}

# print the message for the test
# input: status
# ouput: based on the status passed print the messages
function error_message() {
	failed=$1
	test_name=$2

	echo ""
	# check for failed cases
	if [ "${failed}" -eq "0" ]; then
		((TESTS_PASSED++))
		((TOTAL_TESTS_PASSED++))
		echo "Expected message is : ${expected_log_msg}"| tee -a ${LOG}
		echo "Expected message found in the log"
		echo "Test Passed" | tee -a ${LOG}
	else
		((TESTS_FAILED++))
		((TOTAL_TESTS_FAILED++))
		FAILED_CASES+=(${test_name})
		echo "Expected message is : ${expected_log_msg}"| tee -a ${LOG}
		echo "Expected message not found"
		echo "Test failed" | tee -a ${LOG}
	fi
}

# Compare the actual json and expected jsons
# Input: Acutal json, expected json
function compare_json() {
	((TESTS++))
	((TOTAL_TESTS++))
	actual_json=$1
	expected_json=$2
	testcase=$3

	compared=$(jq --argfile actual ${actual_json} --argfile expected ${expected_json} -n '($actual | (.. | arrays) |= sort) as $actual | ($expected | (.. | arrays) |= sort) as $expected | $actual == $expected')
	if [ "${compared}" == "true" ]; then
		echo "Expected json matched with the actual json" | tee -a ${LOG}
		echo "Test passed" | tee -a ${LOG}
		((TESTS_PASSED++))
		((TOTAL_TESTS_PASSED++))
	else
		echo "Expected json did not match with the actual json" | tee -a ${LOG}
		echo "Test failed" | tee -a ${LOG}
		((TESTS_FAILED++))
		((TOTAL_TESTS_FAILED++))
		FAILED_CASES+=(${testcase})
	fi
}

# Run the curl command passed and capture the json output in a file
# Input: curl command, json file name
function run_curl_cmd() {
	cmd=$1
	json_file=$2
 
	echo "Curl cmd=${cmd}" | tee -a ${LOG}
	echo "json file = ${json_file}" | tee -a ${LOG}
	${cmd} > ${json_file}
	echo "actual json" >> ${LOG}
	cat ${json_file} >> ${LOG}
	echo "" >> ${LOG}
}

# Display the result based on the actual flag value
# input: Expected behaviour, test name and actual flag value
function display_result() {
	expected_behaviour=$1
	_id_test_name_=$2
	actual_flag=$3
	((TOTAL_TESTS++))
	((TESTS++))
	echo "Expected behaviour: ${expected_behaviour}" | tee -a ${LOG}
	if [ "${actual_flag}" -eq "0" ]; then
		((TESTS_PASSED++))
		((TOTAL_TESTS_PASSED++))
		echo "Expected behaviour found" | tee -a ${LOG}
		echo "Test passed" | tee -a ${LOG}
	else
		((TESTS_FAILED++))
		((TOTAL_TESTS_FAILED++))
		FAILED_CASES+=(${_id_test_name_})
		echo "Expected behaviour not found" | tee -a ${LOG}
		echo "Test failed" | tee -a ${LOG}
	fi
}

# Match the old id with the new id
function match_ids() {
	matched_count=0
	new_id_count=0
	for old in "${old_id_[@]}"
	do
		if [ "${old}" == "${new_id_[new_id_count]}" ]; then
			((matched_count++))
		fi
		((new_id_count++))
	done
}

# Compare the actual result with the expected result
# input: Test name, expected result 
function compare_result() {
	failed=0
	__test__=$1
	expected_result=$2
	expected_log_msg=$3
	test_log=$4

	echo "Test = ${__test__}"
	echo "expected log msg = $expected_log_msg"
	echo "Test log = $test_log"

	if [[ ! ${actual_result} =~ ${expected_result} ]]; then
		failed=1
	else
		if [[ ! -z ${expected_log_msg} ]]; then
			if grep -q "${expected_log_msg}" "${test_log}" ; then
				failed=0
			else
				failed=1
			fi
		else
			failed=1
		fi
	fi

	display_result "${expected_log_msg}" "${__test__}" "${failed}"
}


# Validate the trial json returned by RM-HPO GET operation
function validate_exp_trial() {
	service=$1
	tunable_count=0
	# Sort the actual json based on tunable name
	echo ""

	if [ "${service}" == "rest" ]; then
		echo "$(cat ${result} | jq  'sort_by(.tunable_name)')" > ${result}
		# Sort the json based on tunable name
		SEARCH_SPACE_JSON="/tmp/search_space.json"
		echo "${hpo_post_experiment_json["valid-experiment"]}" > ${SEARCH_SPACE_JSON}
		cat ${SEARCH_SPACE_JSON}
		echo "$(jq '[.search_space.tunables[] | {lower_bound: .lower_bound, name: .name, upper_bound: .upper_bound}] | sort_by(.name)' ${SEARCH_SPACE_JSON})" > ${expected_json}
	else
		echo "$(cat ${result} | jq '.config' | jq  'sort_by(.name)')" > ${result}
		EXP_JSON="./resources/searchspace_jsons/newExperiment.json"
		echo "$(jq '[.tunables[] | {lower_bound: .lower_bound, name: .name, upper_bound: .upper_bound}] | sort_by(.name)' ${EXP_JSON})" > ${expected_json}
	fi


	echo "Actual tunables json"
	cat ${result}
	echo ""

	echo "Expected tunables json"
	cat ${expected_json}

	expected_tunables_len=$(cat ${expected_json} | jq '. | length')
	actual_tunables_len=$(cat ${result}  | jq '. | length')

	echo "___________________________________ Validate experiment trial __________________________________________" | tee -a ${LOG_} ${LOG}
	echo "" | tee -a ${LOG_} ${LOG}
	echo "expected tunables length = ${expected_tunables_len} actual tunables length = ${actual_tunables_len}"
	if [ "${expected_tunables_len}" -ne "${actual_tunables_len}" ]; then
		failed=1
		echo "Error - Number of expected and actual tunables should be same" | tee -a ${LOG_} ${LOG}

		echo "" | tee -a ${LOG_} ${LOG}
		echo "~~~~~~~~~~~~~~~~~~~~~~~~~~~~~~~~~~~~~~~~~~~~~~~~~~~~~~~~~~~~~~~~~~~~~~~~~~~~~~~~~~~~~~~~~~~~~~" | tee -a ${LOG_} ${LOG}
	else
		echo "" | tee -a ${LOG_} ${LOG}
		echo "~~~~~~~~~~~~~~~~~~~~~~~~~~~~~~~~~~~~~~~~~~~~~~~~~~~~~~~~~~~~~~~~~~~~~~~~~~~~~~~~~~~~~~~~~~~~~~" | tee -a ${LOG_} ${LOG}

		while [ "${tunable_count}" -lt "${expected_tunables_len}" ]
		do
			upperbound=$(cat ${expected_json} | jq '.['${tunable_count}'].upper_bound')
			lowerbound=$(cat ${expected_json} | jq '.['${tunable_count}'].lower_bound')
			tunable_name=$(cat ${expected_json} | jq '.['${tunable_count}'].name')
			if [ "${service}" == "rest" ]; then
				actual_tunable_name=$(cat ${result} | jq '.['${tunable_count}'].tunable_name')
				actual_tunable_value=$(cat ${result} | jq '.['${tunable_count}'].tunable_value')
			else
				actual_tunable_name=$(cat ${result} | jq '.['${tunable_count}'].name')
				actual_tunable_value=$(cat ${result} | jq '.['${tunable_count}'].value')
			fi

			# validate the tunable name
			echo "" | tee -a ${LOG_} ${LOG}
			echo "Validating the tunable name ${actual_tunable_name}..." | tee -a ${LOG_} ${LOG}
			if [ "${actual_tunable_name}" != "${tunable_name}" ]; then
				failed=1
				echo "Error - Actual Tunable name should match with the tunable name returned by dependency analyzer" | tee -a ${LOG_} ${LOG}
			fi
			echo "" | tee -a ${LOG_} ${LOG}

			echo "~~~~~~~~~~~~~~~~~~~~~~~~~~~~~~~~~~~~~~~~~~~~~~~~~~~~~~~~~~~~~~~~~~~~~~~~~~~~~~~~~~~~~~~~~~~~~~" | tee -a ${LOG_} ${LOG}
			echo "" | tee -a ${LOG_} ${LOG}

			# validate the tunable value
			echo "Validating the tunable value for ${actual_tunable_name}..." | tee -a ${LOG_} ${LOG}

			if [[ $(bc <<< "${actual_tunable_value} >= ${lowerbound} && ${actual_tunable_value} <= ${upperbound}") == 0 ]]; then
				failed=1
				echo "Error - Actual Tunable value should be within the given range" | tee -a ${LOG_} ${LOG}
			fi
			echo "" | tee -a ${LOG_} ${LOG}
			echo "~~~~~~~~~~~~~~~~~~~~~~~~~~~~~~~~~~~~~~~~~~~~~~~~~~~~~~~~~~~~~~~~~~~~~~~~~~~~~~~~~~~~~~~~~~~~~~" | tee -a ${LOG_} ${LOG}
			((tunable_count++))
		done
	fi
	echo ""
}

# Check if the servers have started
function check_server_status() {
	log=$1

	echo "Wait for HPO service to come up"
        form_hpo_api_url "experiment_trials"
	echo "Server - $SERVER_IP PORT - $PORT"

	#if service does not start within 5 minutes (300s) fail the test
	timeout 30 bash -c 'while [[ "$(curl -s -o /dev/null -w ''%{http_code}'' http://${SERVER_IP}:${PORT})" != "200" ]]; do sleep 1; done' || false

	if [ -z "${log}" ]; then
		echo "Service log - $log not found!"
		exit 1
	fi

	service_log_msg="Access server at"

	if grep -q "${service_log_msg}" "${log}" ; then
		echo "HPO REST API service started successfully..." | tee -a ${LOG_} ${LOG}
	else
		echo "Error Starting the HPO REST API service..." | tee -a ${LOG_} ${LOG}
		echo "See ${log} for more details" | tee -a ${LOG_} ${LOG}
		cat "${log}"
		exit 1
	fi

	grpc_service_log_msg="Starting gRPC server at"
	if grep -q "${grpc_service_log_msg}" "${log}" ; then
		echo "HPO GRPC API service started successfully..." | tee -a ${LOG_} ${LOG}
	else
		echo "Error Starting the HPO GRPC API service..." | tee -a ${LOG_} ${LOG}
		echo "See ${log} for more details" | tee -a ${LOG_} ${LOG}
		cat "${log}"
		exit 1
	fi
}

# Post a JSON object to HPO(Hyper Parameter Optimization) module
# input: JSON object
# output: Create the Curl command with given JSON and get the result
function stop_experiment() {
	exp_name=$1
	echo ""
	echo "******************************************"
	echo "stop experiment = ${exp_name}"
	echo "******************************************"

	form_hpo_api_url "experiment_trials"

	remove_experiment='{"experiment_name":'${exp_name}',"operation":"EXP_STOP"}'

	post_cmd=$(curl -s -H 'Content-Type: application/json' ${hpo_url}  -d "${remove_experiment}"  -w '\n%{http_code}' 2>&1)

	stop_experiment_cmd="curl -s -H 'Content-Type: application/json' ${hpo_url} -d '${remove_experiment}'  -w '\n%{http_code}'"

	echo "" | tee -a ${LOG_} ${LOG}
	echo "Curl command used to stop the experiment = ${stop_experiment_cmd}" | tee -a ${LOG_} ${LOG}
	echo "" | tee -a ${LOG_} ${LOG}

	echo "${post_cmd}" >> ${LOG_} ${LOG}

	http_code=$(tail -n1 <<< "${post_cmd}")
	response=$(echo -e "${post_cmd}" | tail -2 | head -1)

	echo "Response is ${response}" >> ${LOG_} ${LOG}
	echo "http_code is $http_code Response is ${response}"
}

function form_hpo_api_url {
	API=$1
	# Form the URL command based on the cluster type

	case $cluster_type in
		native|docker) 
			PORT="8085"
			SERVER_IP="localhost"
			;;
		minikube)
			SERVER_IP=$(minikube ip)
			PORT=$(kubectl -n ${namespace} get svc hpo --no-headers -o=custom-columns=PORT:.spec.ports[*].nodePort)
			;;
		 openshift)
<<<<<<< HEAD
                        hpo_ns="openshift-tuning"
                        SERVER_IP=$(oc -n ${hpo_ns} get pods -l=app=hpo -o wide -o=custom-columns=NODE:.spec.nodeName --no-headers)
                        PORT=$(oc get svc hpo --no-headers -o=custom-columns=PORT:.spec.ports[*].nodePort -n ${hpo_ns})
=======
                        SERVER_IP=$(oc -n ${namespace} get pods -l=app=hpo -o wide -o=custom-columns=NODE:.spec.nodeName --no-headers)
                        PORT=$(oc -n ${namespace} get svc hpo --no-headers -o=custom-columns=PORT:.spec.ports[*].nodePort)
>>>>>>> 9cdc669d
                        ;;
		*);;
	esac

	hpo_url="http://${SERVER_IP}:${PORT}/${API}"
        echo "HPO_URL = $hpo_url"
}

function verify_result() {
	test_info=$1
	http_code=$2
	expected_http_code=$3

	if [[ "${http_code}" -eq "000" ]]; then
		failed=1
	else
		if [[ ${http_code} -ne ${expected_http_code} ]]; then
			failed=1
			echo "${test_info} failed - http_code is not as expected, http_code = ${http_code} expected code = ${expected_http_code}" | tee -a ${LOG}
		else
			if [[ "${test_info}" =~ "Get config" ]]; then
				validate_exp_trial "rest"
				if [[ ${failed} == 1 ]]; then
					echo "Validating hpo config failed" | tee -a ${LOG}
				fi
			fi
		fi
	fi
}

function verify_grpc_result() {
	test_info=$1
	exit_code=$2

	if [ ${exit_code} -ne 0 ]; then
		failed=1
		echo "$test_info failed!"
	else
		if [[ "${test_info}" =~ "Get config" ]]; then
			validate_exp_trial "grpc"
			if [[ ${failed} == 1 ]]; then
				echo "Validating hpo config failed" | tee -a ${LOG}
			fi
		fi
	fi
}

# The test does the following:
# In case of hpo_post_experiment test, Post valid and invalid experiments to HPO /experiment_trials API and validate the reslut
# In case of hpo_post_exp_result test, Post valid and invalid experiments results to HPO /experiment_trials API and validate the result
# input: Test name
function run_post_tests(){
	hpo_test_name=$1
	
	if [ "${hpo_test_name}" == "hpo_post_experiment" ]; then
		exp_tests=("${run_post_experiment_tests[@]}")
	else
		exp_tests=("${run_post_exp_result_tests[@]}")
	fi

	SERV_LOG="${TEST_DIR}/service.log"
	# Deploy hpo
	if [ ${cluster_type} == "native" ]; then
		deploy_hpo ${cluster_type} ${SERV_LOG}
	else
		deploy_hpo ${cluster_type} ${HPO_CONTAINER_IMAGE} ${SERV_LOG}
	fi
	
	# Check if HPO services are started
	check_server_status "${SERV_LOG}"

	for post_test in "${exp_tests[@]}"
	do

		# Get the length of the service log before the test
		log_length_before_test=$(cat ${SERV_LOG} | wc -l)

		TESTS_="${TEST_DIR}/${post_test}"
		mkdir -p ${TESTS_}
		LOG_="${TEST_DIR}/${post_test}.log"
		TEST_SERV_LOG="${TESTS_}/service.log"

		echo "************************************* ${post_test} Test ****************************************" | tee -a ${LOG_} ${LOG}
		echo "" | tee -a ${LOG_} ${LOG}

		exp="${post_test}"	

		experiment_name=""
		if [ "${hpo_test_name}" == "hpo_post_exp_result" ]; then
			exp="valid-experiment"
			# Get the experiment id from search space JSON
			experiment_name=$(echo ${hpo_post_experiment_json[${exp}]} | jq '.search_space.experiment_name')
			# Post the experiment JSON to HPO /experiment_trials API
			post_experiment_json "${hpo_post_experiment_json[${exp}]}"

			post_exp_http_code="${http_code}"

			# Post the experiment result to HPO /experiment_trials API
			post_experiment_result_json "${hpo_post_exp_result_json[$post_test]}"
			expected_log_msg="${hpo_exp_result_error_messages[$post_test]}"
		else
			# Get the experiment id from search space JSON
			experiment_name=$(echo ${hpo_post_experiment_json[${post_test}]} | jq '.search_space.experiment_name')
			# Post the experiment JSON to HPO /experiment_trials API
			post_experiment_json "${hpo_post_experiment_json[$post_test]}"

			expected_log_msg="${hpo_error_messages[$post_test]}"

			post_exp_http_code="${http_code}"
		fi

		if [[ "${post_test}" == valid* ]]; then
			expected_result_="200"
		else
			expected_result_="400"
			if [[ "${post_test}" == "generate-subsequent" ]]; then
				expected_result_="404"
			fi
		fi

		actual_result="${http_code}"

		should_stop_expriment=false
		if [[ "${post_exp_http_code}" -eq "200" ]]; then
			should_stop_expriment=true
		fi

		# Extract the lines from the service log after log_length_before_test
		extract_lines=`expr ${log_length_before_test} + 1`
		cat ${SERV_LOG} | tail -n +${extract_lines} > ${TEST_SERV_LOG}
		
		echo ""
		echo "log_length_before_test ${log_length_before_test}"
		echo "extract_lines ${extract_lines}"
		echo ""

		echo ""
		if [[ "${http_code}" -eq "000" ]]; then
			failed=1
			((TOTAL_TESTS++))
			((TESTS++))
			error_message "${failed}" "${post_test}"
		else
			echo "actual_result = $actual_result expected_result = ${expected_result_}"
			compare_result "${post_test}" "${expected_result_}" "${expected_log_msg}" "${TEST_SERV_LOG}"
		fi

		echo ""

		if [ "$should_stop_expriment" == true ]; then
			stop_experiment "$experiment_name"
		fi

		echo "" | tee -a ${LOG_} ${LOG}
		
	done
	
	# Stop the HPO servers
	echo "Terminating any running HPO servers..." | tee -a ${LOG}
	terminate_hpo ${cluster_type}
	echo "Terminating any running HPO servers...Done" | tee -a ${LOG}

	echo "*********************************************************************************************************" | tee -a ${LOG_} ${LOG}
}

# Post a JSON object to HPO(Hyper Parameter Optimization) module
# input: JSON object
# output: Create the Curl command with given JSON and get the result
function post_experiment_json() {
	json_array_=$1
	echo ""
	echo "******************************************"
	echo "json array = ${json_array_}"
	echo "******************************************"

	form_hpo_api_url "experiment_trials"

	post_cmd=$(curl -s -H 'Content-Type: application/json' ${hpo_url}  -d "${json_array_}"  -w '\n%{http_code}' 2>&1)

	# Example curl command: curl -v -s -H 'Content-Type: application/json' http://localhost:8085/experiment_trials -d '{"operation":"EXP_TRIAL_GENERATE_NEW","search_space":{"experiment_name":"petclinic-sample-2-75884c5549-npvgd","experiment_id":"a123","value_type":"double","hpo_algo_impl":"optuna_tpe","objective_function":"transaction_response_time","tunables":[{"value_type":"double","lower_bound":150,"name":"memoryRequest","upper_bound":300,"step":1},{"value_type":"double","lower_bound":1,"name":"cpuRequest","upper_bound":3,"step":0.01}],"slo_class":"response_time","direction":"minimize"}}' 

	post_experiment_cmd="curl -s -H 'Content-Type: application/json' ${hpo_url} -d '${json_array_}'  -w '\n%{http_code}'"

	echo "" | tee -a ${LOG_} ${LOG}
	echo "Curl command used to post the experiment = ${post_experiment_cmd}" | tee -a ${LOG_} ${LOG}
	echo "" | tee -a ${LOG_} ${LOG}

	echo "${post_cmd}" >> ${LOG_} ${LOG}


	http_code=$(tail -n1 <<< "${post_cmd}")
	response=$(echo -e "${post_cmd}" | tail -2 | head -1)

	echo "Response is ${response}" >> ${LOG_} ${LOG}
	echo "http_code is $http_code Response is ${response}"
}
<|MERGE_RESOLUTION|>--- conflicted
+++ resolved
@@ -531,14 +531,8 @@
 			PORT=$(kubectl -n ${namespace} get svc hpo --no-headers -o=custom-columns=PORT:.spec.ports[*].nodePort)
 			;;
 		 openshift)
-<<<<<<< HEAD
-                        hpo_ns="openshift-tuning"
-                        SERVER_IP=$(oc -n ${hpo_ns} get pods -l=app=hpo -o wide -o=custom-columns=NODE:.spec.nodeName --no-headers)
-                        PORT=$(oc get svc hpo --no-headers -o=custom-columns=PORT:.spec.ports[*].nodePort -n ${hpo_ns})
-=======
                         SERVER_IP=$(oc -n ${namespace} get pods -l=app=hpo -o wide -o=custom-columns=NODE:.spec.nodeName --no-headers)
                         PORT=$(oc -n ${namespace} get svc hpo --no-headers -o=custom-columns=PORT:.spec.ports[*].nodePort)
->>>>>>> 9cdc669d
                         ;;
 		*);;
 	esac
