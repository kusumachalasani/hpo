#!/bin/bash
#
# Copyright (c) 2020, 2022 Red Hat, IBM Corporation and others.
#
# Licensed under the Apache License, Version 2.0 (the "License");
# you may not use this file except in compliance with the License.
# You may obtain a copy of the License at
#
#    http://www.apache.org/licenses/LICENSE-2.0
#
# Unless required by applicable law or agreed to in writing, software
# distributed under the License is distributed on an "AS IS" BASIS,
# WITHOUT WARRANTIES OR CONDITIONS OF ANY KIND, either express or implied.
# See the License for the specific language governing permissions and
# limitations under the License.
#
#
##### Script for validating HPO (Hyper Parameter Optimization) /experiment_trials API #####

# Get the absolute path of current directory
CURRENT_DIR="$(dirname "$(realpath "$0")")"
SCRIPTS_DIR="${CURRENT_DIR}/hpo"

# Source the common functions scripts
. ${SCRIPTS_DIR}/constants/hpo_api_constants.sh

hpo_option=""

export hpo_base_url=http://localhost:8085

# Tests to validate the HPO APIs
function hpo_api_tests() {
	start_time=$(get_date)
	FAILED_CASES=()
	TESTS_FAILED=0
	TESTS_PASSED=0
	TESTS=0
	((TOTAL_TEST_SUITES++))

	hpo_api_tests=("hpo_post_experiment"  "hpo_get_trial_json" "hpo_post_exp_result" "hpo_sanity_test" "hpo_grpc_sanity_test")

	# check if the test case is supported
	if [ ! -z "${testcase}" ]; then
		check_test_case "hpo_api"
	fi

	# create the result directory for given testsuite
	echo ""
	TEST_SUITE_DIR="${RESULTS_DIR}/hpo_api_tests"
	mkdir -p ${TEST_SUITE_DIR}

	# If testcase is not specified run all tests	
	if [ -z "${testcase}" ]; then
		testtorun=("${hpo_api_tests[@]}")
	else
		testtorun=${testcase}
	fi

	# Stop the HPO servers
	echo "Terminating any running HPO servers..."
	terminate_hpo ${cluster_type} > /dev/null
	echo "Terminating any running HPO servers...Done"

	# Sleep for few seconds to reduce the ambiguity
	sleep 2

	for test in "${testtorun[@]}"
	do
		TEST_DIR="${TEST_SUITE_DIR}/${test}"
		mkdir ${TEST_DIR}
		SETUP="${TEST_DIR}/setup.log"
		LOG="${TEST_SUITE_DIR}/${test}.log"

		echo ""
		echo "~~~~~~~~~~~~~~~~~~~~~~~~~~~~~~~~~~~~~~~~~~~~~~~~~~~~~~~~~~~~~~~~~~~~~~~~~~~~~~~~~~~~~~~~~~~~~~" | tee -a ${LOG}
		echo "                    Running Test ${test}" | tee -a ${LOG}
		echo "~~~~~~~~~~~~~~~~~~~~~~~~~~~~~~~~~~~~~~~~~~~~~~~~~~~~~~~~~~~~~~~~~~~~~~~~~~~~~~~~~~~~~~~~~~~~~~"| tee -a ${LOG}

		echo " " | tee -a ${LOG}
		echo "Test description: ${hpo_api_test_description[$test]}" | tee -a ${LOG}
		echo " " | tee -a ${LOG}

		# Perform the test
		${test}
	done

	if [ "${TESTS_FAILED}" -ne "0" ]; then
		FAILED_TEST_SUITE+=(${FUNCNAME})
	fi

	end_time=$(get_date)
	elapsed_time=$(time_diff "${start_time}" "${end_time}")

	# Remove the duplicates 
	FAILED_CASES=( $(printf '%s\n' "${FAILED_CASES[@]}" | uniq ) )

	# print the testsuite summary
	testsuitesummary ${FUNCNAME} ${elapsed_time} ${FAILED_CASES} 
}

function form_hpo_api_url {
	API=$1
	# Form the URL command based on the cluster type
	case $cluster_type in
		native|docker) 
			PORT="8085"
			SERVER_IP="localhost"
			URL="http://${SERVER_IP}"
			;;
		*);;
	esac

	# Add conditions later for other cluster types
	if [[ ${cluster_type} == "native" || ${cluster_type} == "docker" ]]; then
		hpo_url="${URL}:${PORT}/${API}"
	fi
}

# Post a JSON object to HPO(Hyper Parameter Optimization) module
# input: JSON object
# output: Create the Curl command with given JSON and get the result
function post_experiment_json() {
	json_array_=$1
	echo ""
	echo "******************************************"
	echo "json array = ${json_array_}"
	echo "******************************************"

	form_hpo_api_url "experiment_trials"

	post_cmd=$(curl -s -H 'Content-Type: application/json' ${hpo_url}  -d "${json_array_}"  -w '\n%{http_code}' 2>&1)

	# Example curl command: curl -v -s -H 'Content-Type: application/json' http://localhost:8085/experiment_trials -d '{"operation":"EXP_TRIAL_GENERATE_NEW","search_space":{"experiment_name":"petclinic-sample-2-75884c5549-npvgd","experiment_id":"a123","value_type":"double","hpo_algo_impl":"optuna_tpe","objective_function":"transaction_response_time","tunables":[{"value_type":"double","lower_bound":150,"name":"memoryRequest","upper_bound":300,"step":1},{"value_type":"double","lower_bound":1,"name":"cpuRequest","upper_bound":3,"step":0.01}],"slo_class":"response_time","direction":"minimize"}}' 

	post_experiment_cmd="curl -s -H 'Content-Type: application/json' ${hpo_url} -d '${json_array_}'  -w '\n%{http_code}'"

	echo "" | tee -a ${LOG_} ${LOG}
	echo "Curl command used to post the experiment = ${post_experiment_cmd}" | tee -a ${LOG_} ${LOG}
	echo "" | tee -a ${LOG_} ${LOG}

	echo "${post_cmd}" >> ${LOG_} ${LOG}


	http_code=$(tail -n1 <<< "${post_cmd}")
	response=$(echo -e "${post_cmd}" | tail -2 | head -1)

	echo "Response is ${response}" >> ${LOG_} ${LOG}
	echo "http_code is $http_code Response is ${response}"
}

# Post a JSON object to HPO(Hyper Parameter Optimization) module
# input: JSON object
# output: Create the Curl command with given JSON and get the result
function stop_experiment() {
	exp_name=$1
	echo ""
	echo "******************************************"
	echo "stop experiment = ${exp_name}"
	echo "******************************************"

	form_hpo_api_url "experiment_trials"

	remove_experiment='{"experiment_name":'${exp_name}',"operation":"EXP_STOP"}'

	post_cmd=$(curl -s -H 'Content-Type: application/json' ${hpo_url}  -d "${remove_experiment}"  -w '\n%{http_code}' 2>&1)

	stop_experiment_cmd="curl -s -H 'Content-Type: application/json' ${hpo_url} -d '${remove_experiment}'  -w '\n%{http_code}'"

	echo "" | tee -a ${LOG_} ${LOG}
	echo "Curl command used to stop the experiment = ${stop_experiment_cmd}" | tee -a ${LOG_} ${LOG}
	echo "" | tee -a ${LOG_} ${LOG}

	echo "${post_cmd}" >> ${LOG_} ${LOG}

	http_code=$(tail -n1 <<< "${post_cmd}")
	response=$(echo -e "${post_cmd}" | tail -2 | head -1)

	echo "Response is ${response}" >> ${LOG_} ${LOG}
	echo "http_code is $http_code Response is ${response}"
}

# Check if the servers have started
function check_server_status() {
	echo "Wait for HPO service to come up"
	#if service does not start within 5 minutes (300s) fail the test
	timeout 300 bash -c 'while [[ "$(curl -s -o /dev/null -w ''%{http_code}'' http://localhost:8085)" != "200" ]]; do sleep 1; done' || false


	service_log_msg="Access REST Service at"

	if grep -q "${service_log_msg}" "${TEST_DIR}/service.log" ; then
		echo "HPO REST API service started successfully..." | tee -a ${LOG_} ${LOG}
	else
		echo "Error Starting the HPO REST API service..." | tee -a ${LOG_} ${LOG}
		echo "See ${TEST_DIR}/service.log for more details" | tee -a ${LOG_} ${LOG}
		cat "${TEST_DIR}/service.log"
		exit 1
	fi

	grpc_service_log_msg="Starting gRPC server at"
	if grep -q "${grpc_service_log_msg}" "${TEST_DIR}/service.log" ; then
		echo "HPO GRPC API service started successfully..." | tee -a ${LOG_} ${LOG}
	else
		echo "Error Starting the HPO GRPC API service..." | tee -a ${LOG_} ${LOG}
		echo "See TEST_DIR{TEST_DIR}/service.log for more details" | tee -a ${LOG_} ${LOG}
		cat "${TESTS_}/service.log"
		exit 1
	fi
}

# The test does the following:
# In case of hpo_post_experiment test, Post valid and invalid experiments to HPO /experiment_trials API and validate the reslut
# In case of hpo_post_exp_result test, Post valid and invalid experiments results to HPO /experiment_trials API and validate the result
# input: Test name
function run_post_tests(){
	hpo_test_name=$1

	if [ "${hpo_test_name}" == "hpo_post_experiment" ]; then
		exp_tests=("${run_post_experiment_tests[@]}")
	else
		exp_tests=("${run_post_exp_result_tests[@]}")
	fi

	SERV_LOG="${TEST_DIR}/service.log"
	# Deploy hpo
	if [ ${cluster_type} == "native" ]; then
		deploy_hpo ${cluster_type} ${SERV_LOG}
	else
		deploy_hpo ${cluster_type} ${HPO_CONTAINER_IMAGE} ${SERV_LOG}
	fi

	# Check if HPO services are started
	check_server_status

	for post_test in "${exp_tests[@]}"
	do

		# Get the length of the service log before the test
		log_length_before_test=$(cat ${SERV_LOG} | wc -l)

		TESTS_="${TEST_DIR}/${post_test}"
		mkdir -p ${TESTS_}
		LOG_="${TEST_DIR}/${post_test}.log"
		TEST_SERV_LOG="${TESTS_}/service.log"

		echo "************************************* ${post_test} Test ****************************************" | tee -a ${LOG_} ${LOG}
		echo "" | tee -a ${LOG_} ${LOG}

		exp="${post_test}"

		experiment_name=""
		if [ "${hpo_test_name}" == "hpo_post_exp_result" ]; then
			exp="valid-experiment"
			# Get the experiment id from search space JSON
			experiment_name=$(echo ${hpo_post_experiment_json[${exp}]} | jq '.search_space.experiment_name')
			# Post the experiment JSON to HPO /experiment_trials API
			post_experiment_json "${hpo_post_experiment_json[${exp}]}"

			post_exp_http_code="${http_code}"

			# Post the experiment result to HPO /experiment_trials API
			post_experiment_result_json "${hpo_post_exp_result_json[$post_test]}"
			expected_log_msg="${hpo_exp_result_error_messages[$post_test]}"
		else
			# Get the experiment id from search space JSON
			experiment_name=$(echo ${hpo_post_experiment_json[${post_test}]} | jq '.search_space.experiment_name')
			# Post the experiment JSON to HPO /experiment_trials API
			post_experiment_json "${hpo_post_experiment_json[$post_test]}"

			expected_log_msg="${hpo_error_messages[$post_test]}"

			post_exp_http_code="${http_code}"
		fi

		if [[ "${post_test}" == valid* ]]; then
			expected_result_="200"
		else
			expected_result_="400"
			if [[ "${post_test}" == "generate-subsequent" ]]; then
				expected_result_="404"
			fi
		fi

		actual_result="${http_code}"

		should_stop_expriment=false
		if [[ "${post_exp_http_code}" -eq "200" ]]; then
			should_stop_expriment=true
		fi

		# Extract the lines from the service log after log_length_before_test
		extract_lines=`expr ${log_length_before_test} + 1`
		cat ${SERV_LOG} | tail -n +${extract_lines} > ${TEST_SERV_LOG}

		echo ""
		echo "log_length_before_test ${log_length_before_test}"
		echo "extract_lines ${extract_lines}"
		echo ""

		echo ""
		if [[ "${http_code}" -eq "000" ]]; then
<<<<<<< HEAD
			if [[ ! -z ${expected_log_msg} ]]; then
				if grep -q "${expected_log_msg}" "${TEST_SERV_LOG}" ; then
					failed=0
				else
					failed=1
				fi
			else
				failed=1
			fi

=======
			failed=1
>>>>>>> 25820f1a
			((TOTAL_TESTS++))
			((TESTS++))
			error_message "${failed}" "${post_test}"
		else
			echo "actual_result = $actual_result expected_result = ${expected_result_}"
			compare_result "${post_test}" "${expected_result_}" "${expected_log_msg}" "${TEST_SERV_LOG}"
		fi

		echo ""

		if [ "$should_stop_expriment" == true ]; then
			stop_experiment "$experiment_name"
		fi

		echo "" | tee -a ${LOG_} ${LOG}

	done

	# Stop the HPO servers
	echo "Terminating any running HPO servers..." | tee -a ${LOG}
	terminate_hpo ${cluster_type}
	echo "Terminating any running HPO servers...Done" | tee -a ${LOG}

	echo "*********************************************************************************************************" | tee -a ${LOG_} ${LOG}
}

# Do a post on experiment_trials for the same experiment id again with "operation: EXP_TRIAL_GENERATE_NEW" and check if experiments have started from the beginning
function post_duplicate_experiments() {
	# Get the length of the service log before the test
	log_length_before_test=$(cat ${SERV_LOG} | wc -l)

	experiment_name=$(echo ${hpo_post_experiment_json[${exp}]} | jq '.search_space.experiment_name')
	post_experiment_json "${hpo_post_experiment_json[$exp]}"

	if [ "${http_code}" == "200" ]; then
		failed=0

		# Post the json with same Id having "operation: EXP_TRIAL_GENERATE_NEW"
		echo "Post the json with same Id having operation: EXP_TRIAL_GENERATE_NEW" | tee -a ${LOG_} ${LOG}


		echo ""
		post_experiment_json "${hpo_post_experiment_json[$exp]}"

		actual_result="${http_code}"
		expected_result_="400"
		expected_behaviour="Experiment already exists"

		# Extract the lines from the service log after log_length_before_test
		extract_lines=`expr ${log_length_before_test} + 1`
		cat ${SERV_LOG} | tail -n +${extract_lines} > ${TEST_SERV_LOG}

<<<<<<< HEAD
		compare_result "${FUNCNAME}" "${expected_result_}" "${expected_behaviour}"
		stop_experiment "$experiment_name"
=======
		compare_result "${FUNCNAME}" "${expected_result_}" "${expected_behaviour}" "${TEST_SERV_LOG}"
      		stop_experiment "$experiment_name"
>>>>>>> 25820f1a
	else
		failed=1
		expected_behaviour="RESPONSE_CODE = 200 OK"
		echo "Posting valid experiment failed"
		display_result "${expected_behaviour}" "${FUNCNAME}" "${failed}"
	fi
}

# Do a post on experiment_trials for the same experiment id again with "operation: EXP_TRIAL_GENERATE_SUBSEQUENT" and check if same experiment continues
function operation_generate_subsequent() {
	current_id=$(echo ${hpo_post_experiment_json[${exp}]} | jq '.search_space.experiment_id')
	current_name=$(echo ${hpo_post_experiment_json[${exp}]} | jq '.search_space.experiment_name')

	post_experiment_json "${hpo_post_experiment_json[$exp]}"
	trial_num="${response}"

	# Post a valid experiment result to HPO /experiment_trials API.
	echo -n "Post a valid experiment result to HPO..." | tee -a ${LOG_} ${LOG}
	experiment_result="valid-experiment-result"

	post_experiment_result_json "${hpo_post_exp_result_json[$experiment_result]}"

	# Post the json with same Id having "operation: EXP_TRIAL_GENERATE_SUBSEQUENT"
	echo "Post the json with same Id having operation: EXP_TRIAL_GENERATE_SUBSEQUENT" | tee -a ${LOG_} ${LOG}
	exp="generate-subsequent"
	post_experiment_json "${hpo_post_experiment_json[$exp]}"

	actual_result="${response}"
	expected_result_=$(($trial_num+1))
	expected_behaviour="Response is ${expected_result_}"

	compare_result "${FUNCNAME}" "${expected_result_}" "${expected_behaviour}" "${LOG_}"
}

# The test does the following:
# * Post the same experiment again with operation set to "EXP_TRIAL_GENERATE_NEW" and validate the result.
# * Post the same experiment again with the operation set to "EXP_TRIAL_GENERATE_SUBSEQUENT" after we post the result for the previous trial, and check if subsequent trial number is generated
# input: Test name
function other_post_experiment_tests() {
	exp="valid-experiment"

	SERV_LOG="${TEST_DIR}/other_post_exps_service.log"
	# Deploy hpo
	if [ ${cluster_type} == "native" ]; then
		deploy_hpo ${cluster_type} ${SERV_LOG}
	else
		deploy_hpo ${cluster_type} ${HPO_CONTAINER_IMAGE} ${SERV_LOG}
	fi

	# Check if HPO services are started
	check_server_status

	for operation in "${other_post_experiment_tests[@]}"
	do

		TESTS_="${TEST_DIR}/${operation}"
		mkdir -p ${TESTS_}
		TEST_SERV_LOG="${TESTS_}/service.log"
		LOG_="${TEST_DIR}/${operation}.log"

		echo ""
		echo "************************************* ${operation} Test ****************************************" | tee -a ${LOG_} ${LOG}

		operation=$(echo ${operation//-/_})
		${operation}
		echo ""
	done

	# Stop the HPO servers
	echo "Terminating any running HPO servers..." | tee -a ${LOG}
	terminate_hpo ${cluster_type}
	echo "Terminating any running HPO servers...Done" | tee -a ${LOG}

	# Sleep for few seconds to reduce the ambiguity
	sleep 5

	echo "*********************************************************************************************************" | tee -a ${LOG_} ${LOG}
}

# Generate the curl command based on the test name passed and get the result by querying it.
# input: Test name and Trial number
function run_get_trial_json_test() {
	exp_trial=$1
	trial_num=$2
	curl="curl -H 'Accept: application/json'"
	url="$hpo_base_url/experiment_trials"
	case "${exp_trial}" in
		empty-name)
			get_trial_json=$(${curl} ''${url}'?experiment_name=%20&trial_number=0' -w '\n%{http_code}' 2>&1)
			get_trial_json_cmd="${curl} '${url}?experiment_name=%20&trial_number=0' -w '\n%{http_code}'"
			;;
		no-name)
			get_trial_json=$(${curl} ''${url}'?trial_number=0' -w '\n%{http_code}' 2>&1)
			get_trial_json_cmd="${curl} '${url}?trial_number=0' -w '\n%{http_code}'"
			;;
		null-name)
			get_trial_json=$(${curl} ''${url}'?experiment_name=null&trial_number=0' -w '\n%{http_code}' 2>&1)
			get_trial_json_cmd="${curl} '${url}?experiment_name=null&trial_number=0' -w '\n%{http_code}'"
			;;
		only-valid-name)
			get_trial_json=$(${curl} ''${url}'?experiment_name='${current_name}'' -w '\n%{http_code}' 2>&1)
			get_trial_json_cmd="${curl} '${url}?experiment_name='${current_name}'' -w '\n%{http_code}'"
			;;
		invalid-trial-number)
			get_trial_json=$(${curl} ''${url}'?experiment_id='${current_name}'&trial_number=102yrt' -w '\n%{http_code}' 2>&1)
			get_trial_json_cmd="${curl} '${url}?experiment_id='${current_name}'&trial_number=102yrt' -w '\n%{http_code}'"
			;;
		empty-trial-number)
			get_trial_json=$(${curl} ''${url}'?experiment_id='${current_name}'&trial_number=' -w '\n%{http_code}' 2>&1)
			get_trial_json_cmd="${curl} '${url}?experiment_id='${current_name}'&trial_number=' -w '\n%{http_code}'"
			;;
		no-trial-number)
			get_trial_json=$(${curl} ''${url}'?experiment_id='${current_name}'' -w '\n%{http_code}' 2>&1)
			get_trial_json_cmd="${curl} '${url}?experiment_id='${current_name}'' -w '\n%{http_code}'"
			;;
		null-trial-number)
			get_trial_json=$(${curl} ''${url}'?experiment_id='${current_name}'&trial_number=null' -w '\n%{http_code}' 2>&1)
			get_trial_json_cmd="${curl} '${url}?experiment_id='${current_name}'&trial_number=null' -w '\n%{http_code}'"
			;;
		only-valid-trial-number)
			get_trial_json=$(${curl} ''${url}'?trial_number=0' -w '\n%{http_code}' 2>&1)
			get_trial_json_cmd="${curl} '${url}?trial_number=0' -w '\n%{http_code}'"
			;;
		valid-exp-trial)
			get_trial_json=$(${curl} ''${url}'?experiment_name=petclinic-sample-2-75884c5549-npvgd&trial_number='${trial_num}'' -w '\n%{http_code}' 2>&1)
			get_trial_json_cmd="${curl} '${url}?experiment_name=petclinic-sample-2-75884c5549-npvgd&trial_number=${trial_num}' -w '\n%{http_code}'"
			;;
	esac

	echo "command used to query the experiment_trial API = ${get_trial_json_cmd}" | tee -a ${LOG_} ${LOG}
	echo "" | tee -a ${LOG_} ${LOG}
	echo "${get_trial_json}" >> ${LOG_} ${LOG}
	http_code=$(tail -n1 <<< "${get_trial_json}")
	response=$(echo -e "${get_trial_json}" | tail -2 | head -1)
	response=$(echo ${response} | cut -c 4-)
	echo "${response}" > ${result}
}


# validate obtaining trial json from RM-HPO /experiment_trials API for invalid queries
# input: test name
function get_trial_json_invalid_tests() {
	__test_name__=$1

	SERV_LOG="${TEST_DIR}/service.log"

	# Deploy hpo
	if [ ${cluster_type} == "native" ]; then
		deploy_hpo ${cluster_type} ${SERV_LOG}
	else
		deploy_hpo ${cluster_type} ${HPO_CONTAINER_IMAGE} ${SERV_LOG}
	fi

	# Check if HPO services are started
	check_server_status

	IFS=' ' read -r -a get_trial_json_invalid_tests <<<  ${hpo_get_trial_json_tests[$FUNCNAME]}
	for exp_trial in "${get_trial_json_invalid_tests[@]}"
	do
		# Get the length of the service log before the test
		log_length_before_test=$(cat ${SERV_LOG} | wc -l)

		TESTS_="${TEST_DIR}/${exp_trial}"
		mkdir -p ${TESTS_}
		LOG_="${TEST_DIR}/${exp_trial}.log"
		result="${TESTS_}/${exp_trial}_result.log"

		TEST_SERV_LOG="${TESTS_}/service.log"

		echo "************************************* ${exp_trial} Test ****************************************" | tee -a ${LOG_} ${LOG}

		# Get the experiment id from search space JSON
		exp="valid-experiment"
		current_id=$(echo ${hpo_post_experiment_json[${exp}]} | jq '.search_space.experiment_id')
		current_name=$(echo ${hpo_post_experiment_json[${exp}]} | jq '.search_space.experiment_name')

		# Post a valid experiment to RM-HPO /experiment_trials API.
		post_experiment_json "${hpo_post_experiment_json[$exp]}"

		run_get_trial_json_test ${exp_trial}


		# Extract the lines from the service log after log_length_before_test
		extract_lines=`expr ${log_length_before_test} + 1`
		cat ${SERV_LOG} | tail -n +${extract_lines} > ${TEST_SERV_LOG}
		
		echo ""
		echo "log_length_before_test ${log_length_before_test}"
		echo "extract_lines ${extract_lines}"
		echo ""

		actual_result="${http_code}"

		expected_result_="400"

		expected_log_msg="${hpo_get_trial_msgs[$exp_trial]}"

		echo "actual_result = $actual_result"
		compare_result ${exp_trial} ${expected_result_} "${expected_log_msg}" "${TEST_SERV_LOG}"
		echo ""

		stop_experiment "$current_name"
	done

	# Stop the HPO servers
	echo "Terminating any running HPO servers..." | tee -a ${LOG_} ${LOG}
	terminate_hpo ${cluster_type} | tee -a ${LOG_} ${LOG}
	echo "Terminating any running HPO servers...Done" | tee -a ${LOG_} ${LOG}

	# Sleep for few seconds to reduce the ambiguity
	sleep 5
	echo "*********************************************************************************************************" | tee -a ${LOG_} ${LOG}
}

# Validate the trial json returned by RM-HPO GET operation
function validate_exp_trial() {
	service=$1
	tunable_count=0
	# Sort the actual json based on tunable name
	echo ""

	if [ "${service}" == "rest" ]; then
		echo "$(cat ${result} | jq  'sort_by(.tunable_name)')" > ${result}
		# Sort the json based on tunable name
		SEARCH_SPACE_JSON="/tmp/search_space.json"
		echo "${hpo_post_experiment_json["valid-experiment"]}" > ${SEARCH_SPACE_JSON}
		cat ${SEARCH_SPACE_JSON}
		echo "$(jq '[.search_space.tunables[] | {lower_bound: .lower_bound, name: .name, upper_bound: .upper_bound}] | sort_by(.name)' ${SEARCH_SPACE_JSON})" > ${expected_json}
	else
		echo "$(cat ${result} | jq '.config' | jq  'sort_by(.name)')" > ${result}
		EXP_JSON="./resources/searchspace_jsons/newExperiment.json"
		echo "$(jq '[.tuneables[] | {lower_bound: .lower_bound, name: .name, upper_bound: .upper_bound}] | sort_by(.name)' ${EXP_JSON})" > ${expected_json}
	fi


	echo "Actual tunables json"
	cat ${result}
	echo ""

	echo "Expected tunables json"
	cat ${expected_json}

	expected_tunables_len=$(cat ${expected_json} | jq '. | length')
	actual_tunables_len=$(cat ${result}  | jq '. | length')

	echo "___________________________________ Validate experiment trial __________________________________________" | tee -a ${LOG_} ${LOG}
	echo "" | tee -a ${LOG_} ${LOG}
	echo "expected tunables length = ${expected_tunables_len} actual tunables length = ${actual_tunables_len}"
	if [ "${expected_tunables_len}" -ne "${actual_tunables_len}" ]; then
		failed=1
		echo "Error - Number of expected and actual tunables should be same" | tee -a ${LOG_} ${LOG}

		echo "" | tee -a ${LOG_} ${LOG}
		echo "~~~~~~~~~~~~~~~~~~~~~~~~~~~~~~~~~~~~~~~~~~~~~~~~~~~~~~~~~~~~~~~~~~~~~~~~~~~~~~~~~~~~~~~~~~~~~~" | tee -a ${LOG_} ${LOG}
	else
		echo "" | tee -a ${LOG_} ${LOG}
		echo "~~~~~~~~~~~~~~~~~~~~~~~~~~~~~~~~~~~~~~~~~~~~~~~~~~~~~~~~~~~~~~~~~~~~~~~~~~~~~~~~~~~~~~~~~~~~~~" | tee -a ${LOG_} ${LOG}

		while [ "${tunable_count}" -lt "${expected_tunables_len}" ]
		do
			upperbound=$(cat ${expected_json} | jq '.['${tunable_count}'].upper_bound')
			lowerbound=$(cat ${expected_json} | jq '.['${tunable_count}'].lower_bound')
			tunable_name=$(cat ${expected_json} | jq '.['${tunable_count}'].name')
			if [ "${service}" == "rest" ]; then
				actual_tunable_name=$(cat ${result} | jq '.['${tunable_count}'].tunable_name')
				actual_tunable_value=$(cat ${result} | jq '.['${tunable_count}'].tunable_value')
			else
				actual_tunable_name=$(cat ${result} | jq '.['${tunable_count}'].name')
				actual_tunable_value=$(cat ${result} | jq '.['${tunable_count}'].value')
			fi

			# validate the tunable name
			echo "" | tee -a ${LOG_} ${LOG}
			echo "Validating the tunable name ${actual_tunable_name}..." | tee -a ${LOG_} ${LOG}
			if [ "${actual_tunable_name}" != "${tunable_name}" ]; then
				failed=1
				echo "Error - Actual Tunable name should match with the tunable name returned by dependency analyzer" | tee -a ${LOG_} ${LOG}
			fi
			echo "" | tee -a ${LOG_} ${LOG}

			echo "~~~~~~~~~~~~~~~~~~~~~~~~~~~~~~~~~~~~~~~~~~~~~~~~~~~~~~~~~~~~~~~~~~~~~~~~~~~~~~~~~~~~~~~~~~~~~~" | tee -a ${LOG_} ${LOG}
			echo "" | tee -a ${LOG_} ${LOG}

			# validate the tunable value
			echo "Validating the tunable value for ${actual_tunable_name}..." | tee -a ${LOG_} ${LOG}

			if [[ $(bc <<< "${actual_tunable_value} >= ${lowerbound} && ${actual_tunable_value} <= ${upperbound}") == 0 ]]; then
				failed=1
				echo "Error - Actual Tunable value should be within the given range" | tee -a ${LOG_} ${LOG}
			fi
			echo "" | tee -a ${LOG_} ${LOG}
			echo "~~~~~~~~~~~~~~~~~~~~~~~~~~~~~~~~~~~~~~~~~~~~~~~~~~~~~~~~~~~~~~~~~~~~~~~~~~~~~~~~~~~~~~~~~~~~~~" | tee -a ${LOG_} ${LOG}
			((tunable_count++))
		done
	fi
	echo ""
}

# Post a valid experiment to RM-HPO /experiment_trials API, Query it using valid experiment id and trial number and validate the result.
# input: test name
function get_trial_json_valid_tests() {
	__test_name__=$1

	SERV_LOG="${TEST_DIR}/service.log"
	# Deploy hpo
	if [ ${cluster_type} == "native" ]; then
		deploy_hpo ${cluster_type} ${SERV_LOG}
	else
		deploy_hpo ${cluster_type} ${HPO_CONTAINER_IMAGE} ${SERV_LOG}
	fi

	# Check if HPO services are started
	check_server_status

	IFS=' ' read -r -a get_trial_json_valid_tests <<<  ${hpo_get_trial_json_tests[$FUNCNAME]}
	for experiment_trial in "${get_trial_json_valid_tests[@]}"
	do
		TESTS_="${TEST_DIR}/${FUNCNAME}"
		mkdir -p ${TESTS_}
		LOG_="${TEST_DIR}/${FUNCNAME}.log"
		result="${TESTS_}/${experiment_trial}_result.log"
		expected_json="${TESTS_}/${experiment_trial}_expected_json.json"
		TEST_SERV_LOG="${TESTS_}/${experiment_trial}_service.log"

		echo "************************************* ${experiment_trial} Test ****************************************" | tee -a ${LOG_} ${LOG}

		# Get the length of the service log before the test
		log_length_before_test=$(cat ${SERV_LOG} | wc -l)

		# Get the experiment id from search space JSON
		exp="valid-experiment"
		current_id=$(echo ${hpo_post_experiment_json[${exp}]} | jq '.search_space.experiment_id')
		current_name=$(echo ${hpo_post_experiment_json[${exp}]} | jq '.search_space.experiment_name')

		# Post a valid experiment to RM-HPO /experiment_trials API.
		if [ "${experiment_trial}" == "valid-exp-trial" ]; then
			post_experiment_json "${hpo_post_experiment_json[$exp]}"
			trial_num="${response}"
		else
			operation_generate_subsequent
			trial_num="${response}"
		fi

		# Query the RM-HPO /experiment_trials API for valid experiment id and trial number and get the result.
		run_get_trial_json_test "valid-exp-trial" "${trial_num}"


		# Extract the lines from the service log after log_length_before_test
		extract_lines=`expr ${log_length_before_test} + 1`
		cat ${SERV_LOG} | tail -n +${extract_lines} > ${TEST_SERV_LOG}
		
		echo ""
		echo "log_length_before_test ${log_length_before_test}"
		echo "extract_lines ${extract_lines}"
		echo ""

		actual_result="${http_code}"

		expected_result_="200"
		expected_behaviour="Trial_Number = 0"
	
		if [[ "${experiment_trial}" == "valid-exp-trial-generate-subsequent" ]]; then
			expected_behaviour="Trial_Number = 1"
		fi

		compare_result ${experiment_trial} ${expected_result_} "${expected_behaviour}" "${TEST_SERV_LOG}"

		if [[ "${failed}" -eq 0 ]]; then
			validate_exp_trial "rest"
			if [[ ${failed} -eq 1 ]]; then
				FAILED_CASES+=(${experiment_trial})
			fi
		fi

		stop_experiment "$current_name"

		echo "*********************************************************************************************************" | tee -a ${LOG_} ${LOG}
	done

	# Stop the HPO servers
	echo "Terminating any running HPO servers..." | tee -a ${LOG_} ${LOG}
	terminate_hpo ${cluster_type} | tee -a ${LOG_} ${LOG}
	echo "Terminating any running HPO servers...Done" | tee -a ${LOG_} ${LOG}

	# Sleep for few seconds to reduce the ambiguity
	sleep 5
}

# Post the experiment result to HPO /experiment_trials API
# input: Experiment result
# output: Create the Curl command with given JSON and get the result
function post_experiment_result_json() {
	exp_result=$1

	echo ""
	echo "*************************************"
	echo "result json array = ${exp_result}"
	echo "*************************************"
	form_hpo_api_url "experiment_trials"

	post_result=$(curl -s -H 'Content-Type: application/json' ${hpo_url}  -d "${exp_result}"  -w '\n%{http_code}' 2>&1)

	# Example curl command used to post the experiment result: curl -H "Content-Type: application/json" -d {"experiment_id" : null, "trial_number": 0, "trial_result": "success", "result_value_type": "double", "result_value": 98.78, "operation" : "EXP_TRIAL_RESULT"} http://localhost:8085/experiment_trials -w n%{http_code}
	post_exp_result_cmd="curl -s -H 'Content-Type: application/json' ${hpo_url} -d "${exp_result}" -w '\n%{http_code}'"

	echo "" | tee -a ${LOG_} ${LOG}
	echo "Command used to post the experiment result= ${post_exp_result_cmd}" | tee -a ${LOG_} ${LOG}
	echo "" | tee -a ${LOG_} ${LOG}

	echo "${post_result}" >> ${LOG_} ${LOG}

	http_code=$(tail -n1 <<< "${post_result}")
	response=$(echo -e "${post_result}" | tail -2 | head -1)
	echo "Response is ${response}" >> ${LOG_} ${LOG}
	echo "http_code = $http_code response = $response"
}

# Post duplicate experiment results to HPO /experiment_trials API and validate the result
function post_duplicate_exp_result() {
	# Get the length of the service log before the test
	log_length_before_test=$(cat ${SERV_LOG} | wc -l)

	# Post a valid experiment to HPO /experiment_trials API.
	exp="valid-experiment"
	post_experiment_json "${hpo_post_experiment_json[$exp]}"

	if [ "${http_code}" == "200" ]; then
		failed=0

		# Post a valid experiment result to HPO /experiment_trials API.
		experiment_result="valid-experiment-result"

		echo -n "Post the experiment result to HPO..."
		post_experiment_result_json "${hpo_post_exp_result_json[$experiment_result]}"

		# Post the duplicate experiment result to HPO /experiment_trials API.
		echo -n "Post the same experiment result to HPO again for the same experiment_name and trial number..."
		post_experiment_result_json "${hpo_post_exp_result_json[$experiment_result]}"

		actual_result="${http_code}"
		expected_result_="400"
		expected_behaviour="Requested trial exceeds the completed trial limit"

		# Extract the lines from the service log after log_length_before_test
		extract_lines=`expr ${log_length_before_test} + 1`
		cat ${SERV_LOG} | tail -n +${extract_lines} > ${TEST_SERV_LOG}

		compare_result "${FUNCNAME}" "${expected_result_}" "${expected_behaviour}" "${TEST_SERV_LOG}"
	else
		failed=1
		expected_behaviour="RESPONSE_CODE = 200 OK"
		echo "Posting valid experiment failed"
		display_result "${expected_behaviour}" "${FUNCNAME}" "${failed}"
	fi
}

# Post different experiment results to HPO /experiment_trials API for the same experiment id and validate the result
function post_same_id_different_exp_result() {
	# Get the length of the service log before the test
	log_length_before_test=$(cat ${SERV_LOG} | wc -l)

	# Post a valid experiment to HPO /experiment_trials API.
	exp="valid-experiment"
	post_experiment_json "${hpo_post_experiment_json[$exp]}"

	if [ "${http_code}" == "200" ]; then
		failed=0

		# Post a valid experiment result to HPO /experiment_trials API.
		experiment_result="valid-experiment-result"
		echo -n "Post the experiment result to HPO..."
		post_experiment_result_json "${hpo_post_exp_result_json[$experiment_result]}"

		# Post a different valid experiment result for the same experiment_name and trial number to HPO /experiment_trials API.
		experiment_result="valid-different-result"
		echo -n "Post different experiment result to HPO again for the same experiment_name and trial number..."
		post_experiment_result_json "${hpo_post_exp_result_json[$experiment_result]}"

		actual_result="${http_code}"
		expected_result_="400"
		expected_behaviour="Requested trial exceeds the completed trial limit"

		# Extract the lines from the service log after log_length_before_test
		extract_lines=`expr ${log_length_before_test} + 1`
		cat ${SERV_LOG} | tail -n +${extract_lines} > ${TEST_SERV_LOG}
		
		compare_result "${FUNCNAME}" "${expected_result_}" "${expected_behaviour}" "${TEST_SERV_LOG}"
	else
		failed=1
		expected_behaviour="RESPONSE_CODE = 200 OK"
		echo "Posting valid experiment failed"
		display_result "${expected_behaviour}" "${FUNCNAME}" "${failed}"
	fi
}

# The test does the following:
# * Post duplicate experiment results to HPO /experiment_trials API and validate the result
# * Post different experiment results to HPO /experiment_trials API for the same experiment id and validate the result
# input: Test name
function other_exp_result_post_tests() {

	SERV_LOG="${TEST_DIR}/other_exp_res_post_service.log"
	# Deploy hpo
	if [ ${cluster_type} == "native" ]; then
		deploy_hpo ${cluster_type} ${SERV_LOG}
	else
		deploy_hpo ${cluster_type} ${HPO_CONTAINER_IMAGE} ${SERV_LOG}
	fi

	# Check if HPO services are started
	check_server_status

	for operation in "${other_exp_result_post_tests[@]}"
	do

		TESTS_="${TEST_DIR}/${operation}"
		mkdir -p ${TESTS_}
		TEST_SERV_LOG="${TESTS_}/service.log"
		LOG_="${TEST_DIR}/${operation}.log"

		echo "************************************* ${operation} Test ****************************************" | tee -a ${LOG_} ${LOG}

		# Get the experiment id from search space JSON
		exp="valid-experiment"
		current_id=$(echo ${hpo_post_experiment_json[${exp}]} | jq '.search_space.experiment_id')
		current_name=$(echo ${hpo_post_experiment_json[${exp}]} | jq '.search_space.experiment_name')

		operation=$(echo ${operation//-/_})
		${operation}
		echo ""

<<<<<<< HEAD
		# Extract the lines from the service log after log_length_before_test
		extract_lines=`expr ${log_length_before_test} + 1`
		cat ${SERV_LOG} | tail -n +${extract_lines} > ${TEST_SERV_LOG}

		stop_experiment "$current_name"
=======
      		stop_experiment "$current_name"
>>>>>>> 25820f1a

		echo "*********************************************************************************************************" | tee -a ${LOG_} ${LOG}
	done

	# Stop the HPO servers
	echo "Terminating any running HPO servers..." | tee -a ${LOG}
	terminate_hpo ${cluster_type}
	echo "Terminating any running HPO servers...Done" | tee -a ${LOG}

	# Sleep for few seconds to reduce the ambiguity
	sleep 5
}

# Tests for HPO /experiment_trials API POST experiment
function hpo_post_experiment() {
	run_post_tests ${FUNCNAME}
	other_post_experiment_tests
}

# Tests for RM-HPO GET trial JSON API
function hpo_get_trial_json(){
	for test in "${!hpo_get_trial_json_tests[@]}"
	do
		${test} "${FUNCNAME}"
	done
}

# Tests for HPO /experiment_trials API POST experiment results
function hpo_post_exp_result() {
	run_post_tests ${FUNCNAME}
	other_exp_result_post_tests
}

# Sanity Test for HPO gRPC service
function hpo_grpc_sanity_test() {
	((TOTAL_TESTS++))
	((TESTS++))

	# Set the no. of trials
	N_TRIALS=5
	failed=0
	EXP_JSON="./resources/searchspace_jsons/newExperiment.json"

	# Get the experiment name from the search space
	exp_name=$(cat ${EXP_JSON}  | jq '.experiment_name')
	exp_name=$(echo ${exp_name} | sed 's/^"\(.*\)"$/\1/')
	echo "Experiment name = $exp_name"

	TESTS_=${TEST_DIR}
	SERV_LOG="${TESTS_}/service.log"
	echo "RESULTSDIR - ${TEST_DIR}" | tee -a ${LOG}
	echo "" | tee -a ${LOG}

	# Deploy hpo
	if [ ${cluster_type} == "native" ]; then
		deploy_hpo ${cluster_type} ${SERV_LOG}
	else
		deploy_hpo ${cluster_type} ${HPO_CONTAINER_IMAGE} ${SERV_LOG}
	fi

	# Check if HPO services are started
	check_server_status

	## Loop through the trials
	for (( i=0 ; i<${N_TRIALS} ; i++ ))
	do
		echo ""
		echo "*********************************** Trial ${i} *************************************"
		LOG_="${TEST_DIR}/hpo-trial-${i}.log"
		if [ ${i} == 0 ]; then
			echo "Posting a new experiment..."
			python ../src/grpc_client.py new --file="${EXP_JSON}"
			verify_grpc_result "Post new experiment" $?
		fi

		echo ""
		echo "Generate the config for trial ${i}..." | tee -a ${LOG}
		echo ""
		result="${TEST_DIR}/hpo_config_${i}.json"
		expected_json="${TEST_DIR}/expected_hpo_config_${i}.json"

		python ../src/grpc_client.py config --name ${exp_name} --trial ${i} > ${result}
		verify_grpc_result "Get config from hpo for trial ${i}" $?

		# Post the experiment result to hpo
		echo "" | tee -a ${LOG}
		echo "Post the experiment result for trial ${i}..." | tee -a ${LOG}
		result_value="98.7"

		python ../src/grpc_client.py result --name "${exp_name}" --trial "${i}" --result SUCCESS --value_type "double" --value "${result_value}"
		verify_grpc_result "Post new experiment result for trial ${i}" $?

		# Generate a subsequent trial
		if [[ ${i} < $((N_TRIALS-1)) ]]; then
			echo "" | tee -a ${LOG}
			echo "Generate subsequent config after trial ${i} ..." | tee -a ${LOG}
			python ../src/grpc_client.py next --name ${exp_name}
			verify_grpc_result "Post subsequent experiment after trial ${i}" $?
		fi
	done

	#Validate removing test
	python ../src/grpc_client.py stop --name ${exp_name}
	verify_grpc_result "Stop running experiment ${exp_name}" $?

	# Terminate any running HPO servers
	echo "Terminating any running HPO servers..." | tee -a ${LOG}
	terminate_hpo ${cluster_type}
	echo "Terminating any running HPO servers...Done" | tee -a ${LOG}
	sleep 2

	# check for failed cases
	if [[ ${failed} == 0 ]]; then
		((TESTS_PASSED++))
		((TOTAL_TESTS_PASSED++))
		echo "Test Passed" | tee -a ${LOG}
	else
		((TESTS_FAILED++))
		((TOTAL_TESTS_FAILED++))
		FAILED_CASES+=(${testcase})
		echo "Check the logs for error messages : ${TEST_DIR}"| tee -a ${LOG}
		echo "Test failed" | tee -a ${LOG}
	fi
}

function verify_grpc_result() {
	test_info=$1
	exit_code=$2

	if [ ${exit_code} -ne 0 ]; then
		failed=1
		echo "$test_info failed!"
	else
		if [[ "${test_info}" =~ "Get config" ]]; then
			validate_exp_trial "grpc"
			if [[ ${failed} == 1 ]]; then
				echo "Validating hpo config failed" | tee -a ${LOG}
			fi
		fi
	fi
}

# Sanity Test for HPO REST service
function hpo_sanity_test() {
	((TOTAL_TESTS++))
	((TESTS++))

	# Set the no. of trials
	N_TRIALS=5
	failed=0

	# Form the url based on cluster type & API
	form_hpo_api_url "experiment_trials"
	echo "HPO URL = $hpo_url"  | tee -a ${LOG}

	# Get the experiment id and name from the search space
	exp_id=$(echo ${hpo_post_experiment_json["valid-experiment"]} | jq '.search_space.experiment_id')
	exp_name=$(echo ${hpo_post_experiment_json["valid-experiment"]} | jq '.search_space.experiment_name')
	echo "Experiment id = $exp_id"
	echo "Experiment name = $exp_name"

	TESTS_=${TEST_DIR}
	SERV_LOG="${TESTS_}/service.log"
	echo "RESULTSDIR - ${TEST_DIR}" | tee -a ${LOG}
	echo "" | tee -a ${LOG}

	# Deploy hpo
	if [ ${cluster_type} == "native" ]; then
		deploy_hpo ${cluster_type} ${SERV_LOG}
	else
		deploy_hpo ${cluster_type} ${HPO_CONTAINER_IMAGE} ${SERV_LOG}
	fi

	# Check if HPO services are started
	check_server_status

	expected_http_code="200"

	hostname=$(hostname)
	echo "hostname = $hostname "
	cat /etc/hosts
	echo ""

	## Loop through the trials
	for (( i=0 ; i<${N_TRIALS} ; i++ ))
	do
		echo ""
		echo "*********************************** Trial ${i} *************************************"
		LOG_="${TEST_DIR}/hpo-trial-${i}.log"
		if [ ${i} == 0 ]; then
			# Post the experiment
			echo "Start a new experiment with the search space json..." | tee -a ${LOG}
			post_experiment_json "${hpo_post_experiment_json["valid-experiment"]}"
			verify_result "Post new experiment" "${http_code}" "${expected_http_code}"
		fi

		# Get the config from HPO
		echo ""
		echo "Generate the config for trial ${i}..." | tee -a ${LOG}
		echo ""

		curl="curl -H 'Accept: application/json'"
		url="$hpo_base_url/experiment_trials"

		get_trial_json=$(${curl} ''${hpo_url}'?experiment_name=petclinic-sample-2-75884c5549-npvgd&trial_number='${i}'' -w '\n%{http_code}' 2>&1)

		get_trial_json_cmd="${curl} ${url}?experiment_name="petclinic-sample-2-75884c5549-npvgd"&trial_number=${i} -w '\n%{http_code}'"
		echo "command used to query the experiment_trial API = ${get_trial_json_cmd}" | tee -a ${LOG}

		http_code=$(tail -n1 <<< "${get_trial_json}")
		response=$(echo -e "${get_trial_json}" | tail -2 | head -1)
		response=$(echo ${response} | cut -c 4-)

		result="${TEST_DIR}/hpo_config_${i}.json"
		expected_json="${TEST_DIR}/expected_hpo_config_${i}.json"

		echo "${response}" > ${result}
		cat $result
		verify_result "Get config from hpo trial ${i}" "${http_code}" "${expected_http_code}"

		# Post the experiment result to hpo
		echo "" | tee -a ${LOG}
		echo "Post the experiment result for trial ${i}..." | tee -a ${LOG}
		trial_result="success"
		result_value="98.7"
		exp_result_json='{"experiment_name":'${exp_name}',"trial_number":'${i}',"trial_result":"'${trial_result}'","result_value_type":"double","result_value":'${result_value}',"operation":"EXP_TRIAL_RESULT"}'
		post_experiment_result_json ${exp_result_json}
		verify_result "Post experiment result for trial ${i}" "${http_code}" "${expected_http_code}"

		# Generate a subsequent trial
		if [[ ${i} < $((N_TRIALS-1)) ]]; then
			echo "" | tee -a ${LOG}
			echo "Generate subsequent config after trial ${i} ..." | tee -a ${LOG}
			subsequent_trial='{"experiment_name":'${exp_name}',"operation":"EXP_TRIAL_GENERATE_SUBSEQUENT"}'
			post_experiment_json ${subsequent_trial}
			verify_result "Post subsequent experiment after trial ${i}" "${http_code}" "${expected_http_code}"
		fi
	done

  #Validate removing test
  stop_experiment='{"experiment_name":'${exp_name}',"operation":"EXP_STOP"}'
  post_experiment_json ${stop_experiment}
  verify_result "Stop running experiment ${exp_name}" "${http_code}" "200"

  #verify test has been remove

	# Store the docker logs
	if [ ${cluster_type} == "docker" ]; then
		docker logs hpo_docker_container > ${TEST_DIR}/hpo_container.log 2>&1
	fi

	# Terminate any running HPO servers
	echo "Terminating any running HPO servers..." | tee -a ${LOG}
	terminate_hpo ${cluster_type}
	echo "Terminating any running HPO servers...Done" | tee -a ${LOG}
	sleep 2

	# check for failed cases
	echo "failed = $failed"
	if [[ ${failed} == 0 ]]; then
		((TESTS_PASSED++))
		((TOTAL_TESTS_PASSED++))
		echo "Test Passed" | tee -a ${LOG}
	else
		((TESTS_FAILED++))
		((TOTAL_TESTS_FAILED++))
		FAILED_CASES+=(${testcase})
		echo "Check the logs for error messages : ${TEST_DIR}"| tee -a ${LOG}
		echo "Test failed" | tee -a ${LOG}
	fi
}

function verify_result() {
	test_info=$1
	http_code=$2
	expected_http_code=$3

	if [[ "${http_code}" -eq "000" ]]; then
		failed=1
	else
		if [[ ${http_code} -ne ${expected_http_code} ]]; then
			failed=1
			echo "${test_info} failed - http_code is not as expected, http_code = ${http_code} expected code = ${expected_http_code}" | tee -a ${LOG}
		else
			if [[ "${test_info}" =~ "Get config" ]]; then
				validate_exp_trial "rest"
				if [[ ${failed} == 1 ]]; then
					echo "Validating hpo config failed" | tee -a ${LOG}
				fi
			fi
		fi
	fi
}<|MERGE_RESOLUTION|>--- conflicted
+++ resolved
@@ -299,20 +299,7 @@
 
 		echo ""
 		if [[ "${http_code}" -eq "000" ]]; then
-<<<<<<< HEAD
-			if [[ ! -z ${expected_log_msg} ]]; then
-				if grep -q "${expected_log_msg}" "${TEST_SERV_LOG}" ; then
-					failed=0
-				else
-					failed=1
-				fi
-			else
-				failed=1
-			fi
-
-=======
 			failed=1
->>>>>>> 25820f1a
 			((TOTAL_TESTS++))
 			((TESTS++))
 			error_message "${failed}" "${post_test}"
@@ -365,13 +352,8 @@
 		extract_lines=`expr ${log_length_before_test} + 1`
 		cat ${SERV_LOG} | tail -n +${extract_lines} > ${TEST_SERV_LOG}
 
-<<<<<<< HEAD
-		compare_result "${FUNCNAME}" "${expected_result_}" "${expected_behaviour}"
-		stop_experiment "$experiment_name"
-=======
 		compare_result "${FUNCNAME}" "${expected_result_}" "${expected_behaviour}" "${TEST_SERV_LOG}"
       		stop_experiment "$experiment_name"
->>>>>>> 25820f1a
 	else
 		failed=1
 		expected_behaviour="RESPONSE_CODE = 200 OK"
@@ -557,7 +539,7 @@
 		# Extract the lines from the service log after log_length_before_test
 		extract_lines=`expr ${log_length_before_test} + 1`
 		cat ${SERV_LOG} | tail -n +${extract_lines} > ${TEST_SERV_LOG}
-		
+
 		echo ""
 		echo "log_length_before_test ${log_length_before_test}"
 		echo "extract_lines ${extract_lines}"
@@ -722,7 +704,7 @@
 		# Extract the lines from the service log after log_length_before_test
 		extract_lines=`expr ${log_length_before_test} + 1`
 		cat ${SERV_LOG} | tail -n +${extract_lines} > ${TEST_SERV_LOG}
-		
+
 		echo ""
 		echo "log_length_before_test ${log_length_before_test}"
 		echo "extract_lines ${extract_lines}"
@@ -732,7 +714,7 @@
 
 		expected_result_="200"
 		expected_behaviour="Trial_Number = 0"
-	
+
 		if [[ "${experiment_trial}" == "valid-exp-trial-generate-subsequent" ]]; then
 			expected_behaviour="Trial_Number = 1"
 		fi
@@ -857,7 +839,7 @@
 		# Extract the lines from the service log after log_length_before_test
 		extract_lines=`expr ${log_length_before_test} + 1`
 		cat ${SERV_LOG} | tail -n +${extract_lines} > ${TEST_SERV_LOG}
-		
+
 		compare_result "${FUNCNAME}" "${expected_result_}" "${expected_behaviour}" "${TEST_SERV_LOG}"
 	else
 		failed=1
@@ -903,15 +885,7 @@
 		${operation}
 		echo ""
 
-<<<<<<< HEAD
-		# Extract the lines from the service log after log_length_before_test
-		extract_lines=`expr ${log_length_before_test} + 1`
-		cat ${SERV_LOG} | tail -n +${extract_lines} > ${TEST_SERV_LOG}
-
-		stop_experiment "$current_name"
-=======
       		stop_experiment "$current_name"
->>>>>>> 25820f1a
 
 		echo "*********************************************************************************************************" | tee -a ${LOG_} ${LOG}
 	done
