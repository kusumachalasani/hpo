--- conflicted
+++ resolved
@@ -100,1088 +100,3 @@
 	# print the testsuite summary
 	testsuitesummary ${FUNCNAME} ${elapsed_time} ${FAILED_CASES} 
 }
-<<<<<<< HEAD
-
-function form_hpo_api_url {
-	API=$1
-	# Form the URL command based on the cluster type
-	case $cluster_type in
-		native|docker) 
-			PORT="8085"
-			SERVER_IP="localhost"
-			URL="http://${SERVER_IP}"
-			;;
-		*);;
-	esac
-
-	# Add conditions later for other cluster types
-	if [[ ${cluster_type} == "native" || ${cluster_type} == "docker" ]]; then
-		hpo_url="${URL}:${PORT}/${API}"
-	fi
-}
-
-# Post a JSON object to HPO(Hyper Parameter Optimization) module
-# input: JSON object
-# output: Create the Curl command with given JSON and get the result
-function post_experiment_json() {
-	json_array_=$1
-	echo ""
-	echo "******************************************"
-	echo "json array = ${json_array_}"
-	echo "******************************************"
-
-	form_hpo_api_url "experiment_trials"
-
-	post_cmd=$(curl -s -H 'Content-Type: application/json' ${hpo_url}  -d "${json_array_}"  -w '\n%{http_code}' 2>&1)
-
-	# Example curl command: curl -v -s -H 'Content-Type: application/json' http://localhost:8085/experiment_trials -d '{"operation":"EXP_TRIAL_GENERATE_NEW","search_space":{"experiment_name":"petclinic-sample-2-75884c5549-npvgd","experiment_id":"a123","value_type":"double","hpo_algo_impl":"optuna_tpe","objective_function":"transaction_response_time","tunables":[{"value_type":"double","lower_bound":150,"name":"memoryRequest","upper_bound":300,"step":1},{"value_type":"double","lower_bound":1,"name":"cpuRequest","upper_bound":3,"step":0.01}],"slo_class":"response_time","direction":"minimize"}}' 
-
-	post_experiment_cmd="curl -s -H 'Content-Type: application/json' ${hpo_url} -d '${json_array_}'  -w '\n%{http_code}'"
-
-	echo "" | tee -a ${LOG_} ${LOG}
-	echo "Curl command used to post the experiment = ${post_experiment_cmd}" | tee -a ${LOG_} ${LOG}
-	echo "" | tee -a ${LOG_} ${LOG}
-
-	echo "${post_cmd}" >> ${LOG_} ${LOG}
-
-
-	http_code=$(tail -n1 <<< "${post_cmd}")
-	response=$(echo -e "${post_cmd}" | tail -2 | head -1)
-
-	echo "Response is ${response}" >> ${LOG_} ${LOG}
-	echo "http_code is $http_code Response is ${response}"
-}
-
-# Post a JSON object to HPO(Hyper Parameter Optimization) module
-# input: JSON object
-# output: Create the Curl command with given JSON and get the result
-function stop_experiment() {
-	exp_name=$1
-	echo ""
-	echo "******************************************"
-	echo "stop experiment = ${exp_name}"
-	echo "******************************************"
-
-	form_hpo_api_url "experiment_trials"
-
-	remove_experiment='{"experiment_name":'${exp_name}',"operation":"EXP_STOP"}'
-
-	post_cmd=$(curl -s -H 'Content-Type: application/json' ${hpo_url}  -d "${remove_experiment}"  -w '\n%{http_code}' 2>&1)
-
-	stop_experiment_cmd="curl -s -H 'Content-Type: application/json' ${hpo_url} -d '${remove_experiment}'  -w '\n%{http_code}'"
-
-	echo "" | tee -a ${LOG_} ${LOG}
-	echo "Curl command used to stop the experiment = ${stop_experiment_cmd}" | tee -a ${LOG_} ${LOG}
-	echo "" | tee -a ${LOG_} ${LOG}
-
-	echo "${post_cmd}" >> ${LOG_} ${LOG}
-
-	http_code=$(tail -n1 <<< "${post_cmd}")
-	response=$(echo -e "${post_cmd}" | tail -2 | head -1)
-
-	echo "Response is ${response}" >> ${LOG_} ${LOG}
-	echo "http_code is $http_code Response is ${response}"
-}
-
-# Check if the servers have started
-function check_server_status() {
-	echo "Wait for HPO service to come up"
-	#if service does not start within 5 minutes (300s) fail the test
-	timeout 300 bash -c 'while [[ "$(curl -s -o /dev/null -w ''%{http_code}'' http://localhost:8085)" != "200" ]]; do sleep 1; done' || false
-
-
-	service_log_msg="Access REST Service at"
-
-	if grep -q "${service_log_msg}" "${TEST_DIR}/service.log" ; then
-		echo "HPO REST API service started successfully..." | tee -a ${LOG_} ${LOG}
-	else
-		echo "Error Starting the HPO REST API service..." | tee -a ${LOG_} ${LOG}
-		echo "See ${TEST_DIR}/service.log for more details" | tee -a ${LOG_} ${LOG}
-		cat "${TEST_DIR}/service.log"
-		exit 1
-	fi
-
-	grpc_service_log_msg="Starting gRPC server at"
-	if grep -q "${grpc_service_log_msg}" "${TEST_DIR}/service.log" ; then
-		echo "HPO GRPC API service started successfully..." | tee -a ${LOG_} ${LOG}
-	else
-		echo "Error Starting the HPO GRPC API service..." | tee -a ${LOG_} ${LOG}
-		echo "See TEST_DIR{TEST_DIR}/service.log for more details" | tee -a ${LOG_} ${LOG}
-		cat "${TESTS_}/service.log"
-		exit 1
-	fi
-}
-
-# The test does the following:
-# In case of hpo_post_experiment test, Post valid and invalid experiments to HPO /experiment_trials API and validate the reslut
-# In case of hpo_post_exp_result test, Post valid and invalid experiments results to HPO /experiment_trials API and validate the result
-# input: Test name
-function run_post_tests(){
-	hpo_test_name=$1
-
-	if [ "${hpo_test_name}" == "hpo_post_experiment" ]; then
-		exp_tests=("${run_post_experiment_tests[@]}")
-	else
-		exp_tests=("${run_post_exp_result_tests[@]}")
-	fi
-
-	SERV_LOG="${TEST_DIR}/service.log"
-	# Deploy hpo
-	if [ ${cluster_type} == "native" ]; then
-		deploy_hpo ${cluster_type} ${SERV_LOG}
-	else
-		deploy_hpo ${cluster_type} ${HPO_CONTAINER_IMAGE} ${SERV_LOG}
-	fi
-
-	# Check if HPO services are started
-	check_server_status
-
-	for post_test in "${exp_tests[@]}"
-	do
-
-		# Get the length of the service log before the test
-		log_length_before_test=$(cat ${SERV_LOG} | wc -l)
-
-		TESTS_="${TEST_DIR}/${post_test}"
-		mkdir -p ${TESTS_}
-		LOG_="${TEST_DIR}/${post_test}.log"
-		TEST_SERV_LOG="${TESTS_}/service.log"
-
-		echo "************************************* ${post_test} Test ****************************************" | tee -a ${LOG_} ${LOG}
-		echo "" | tee -a ${LOG_} ${LOG}
-
-		exp="${post_test}"
-
-		experiment_name=""
-		if [ "${hpo_test_name}" == "hpo_post_exp_result" ]; then
-			exp="valid-experiment"
-			# Get the experiment id from search space JSON
-			experiment_name=$(echo ${hpo_post_experiment_json[${exp}]} | jq '.search_space.experiment_name')
-			# Post the experiment JSON to HPO /experiment_trials API
-			post_experiment_json "${hpo_post_experiment_json[${exp}]}"
-
-			post_exp_http_code="${http_code}"
-
-			# Post the experiment result to HPO /experiment_trials API
-			post_experiment_result_json "${hpo_post_exp_result_json[$post_test]}"
-			expected_log_msg="${hpo_exp_result_error_messages[$post_test]}"
-		else
-			# Get the experiment id from search space JSON
-			experiment_name=$(echo ${hpo_post_experiment_json[${post_test}]} | jq '.search_space.experiment_name')
-			# Post the experiment JSON to HPO /experiment_trials API
-			post_experiment_json "${hpo_post_experiment_json[$post_test]}"
-
-			expected_log_msg="${hpo_error_messages[$post_test]}"
-
-			post_exp_http_code="${http_code}"
-		fi
-
-		if [[ "${post_test}" == valid* ]]; then
-			expected_result_="200"
-		else
-			expected_result_="400"
-			if [[ "${post_test}" == "generate-subsequent" ]]; then
-				expected_result_="404"
-			fi
-		fi
-
-		actual_result="${http_code}"
-
-		should_stop_expriment=false
-		if [[ "${post_exp_http_code}" -eq "200" ]]; then
-			should_stop_expriment=true
-		fi
-
-		# Extract the lines from the service log after log_length_before_test
-		extract_lines=`expr ${log_length_before_test} + 1`
-		cat ${SERV_LOG} | tail -n +${extract_lines} > ${TEST_SERV_LOG}
-
-		echo ""
-		echo "log_length_before_test ${log_length_before_test}"
-		echo "extract_lines ${extract_lines}"
-		echo ""
-
-		echo ""
-		if [[ "${http_code}" -eq "000" ]]; then
-			failed=1
-			((TOTAL_TESTS++))
-			((TESTS++))
-			error_message "${failed}" "${post_test}"
-		else
-			echo "actual_result = $actual_result expected_result = ${expected_result_}"
-			compare_result "${post_test}" "${expected_result_}" "${expected_log_msg}" "${TEST_SERV_LOG}"
-		fi
-
-		echo ""
-
-		if [ "$should_stop_expriment" == true ]; then
-			stop_experiment "$experiment_name"
-		fi
-
-		echo "" | tee -a ${LOG_} ${LOG}
-
-	done
-
-	# Stop the HPO servers
-	echo "Terminating any running HPO servers..." | tee -a ${LOG}
-	terminate_hpo ${cluster_type}
-	echo "Terminating any running HPO servers...Done" | tee -a ${LOG}
-
-	echo "*********************************************************************************************************" | tee -a ${LOG_} ${LOG}
-}
-
-# Do a post on experiment_trials for the same experiment id again with "operation: EXP_TRIAL_GENERATE_NEW" and check if experiments have started from the beginning
-function post_duplicate_experiments() {
-	# Get the length of the service log before the test
-	log_length_before_test=$(cat ${SERV_LOG} | wc -l)
-
-	experiment_name=$(echo ${hpo_post_experiment_json[${exp}]} | jq '.search_space.experiment_name')
-	post_experiment_json "${hpo_post_experiment_json[$exp]}"
-
-	if [ "${http_code}" == "200" ]; then
-		failed=0
-
-		# Post the json with same Id having "operation: EXP_TRIAL_GENERATE_NEW"
-		echo "Post the json with same Id having operation: EXP_TRIAL_GENERATE_NEW" | tee -a ${LOG_} ${LOG}
-
-
-		echo ""
-		post_experiment_json "${hpo_post_experiment_json[$exp]}"
-
-		actual_result="${http_code}"
-		expected_result_="400"
-		expected_behaviour="Experiment already exists"
-
-		# Extract the lines from the service log after log_length_before_test
-		extract_lines=`expr ${log_length_before_test} + 1`
-		cat ${SERV_LOG} | tail -n +${extract_lines} > ${TEST_SERV_LOG}
-
-		compare_result "${FUNCNAME}" "${expected_result_}" "${expected_behaviour}" "${TEST_SERV_LOG}"
-      		stop_experiment "$experiment_name"
-	else
-		failed=1
-		expected_behaviour="RESPONSE_CODE = 200 OK"
-		echo "Posting valid experiment failed"
-		display_result "${expected_behaviour}" "${FUNCNAME}" "${failed}"
-	fi
-}
-
-# Do a post on experiment_trials for the same experiment id again with "operation: EXP_TRIAL_GENERATE_SUBSEQUENT" and check if same experiment continues
-function operation_generate_subsequent() {
-	current_id=$(echo ${hpo_post_experiment_json[${exp}]} | jq '.search_space.experiment_id')
-	current_name=$(echo ${hpo_post_experiment_json[${exp}]} | jq '.search_space.experiment_name')
-
-	post_experiment_json "${hpo_post_experiment_json[$exp]}"
-	trial_num="${response}"
-
-	# Post a valid experiment result to HPO /experiment_trials API.
-	echo -n "Post a valid experiment result to HPO..." | tee -a ${LOG_} ${LOG}
-	experiment_result="valid-experiment-result"
-
-	post_experiment_result_json "${hpo_post_exp_result_json[$experiment_result]}"
-
-	# Post the json with same Id having "operation: EXP_TRIAL_GENERATE_SUBSEQUENT"
-	echo "Post the json with same Id having operation: EXP_TRIAL_GENERATE_SUBSEQUENT" | tee -a ${LOG_} ${LOG}
-	exp="generate-subsequent"
-	post_experiment_json "${hpo_post_experiment_json[$exp]}"
-
-	actual_result="${response}"
-	expected_result_=$(($trial_num+1))
-	expected_behaviour="Response is ${expected_result_}"
-
-	compare_result "${FUNCNAME}" "${expected_result_}" "${expected_behaviour}" "${LOG_}"
-}
-
-# The test does the following:
-# * Post the same experiment again with operation set to "EXP_TRIAL_GENERATE_NEW" and validate the result.
-# * Post the same experiment again with the operation set to "EXP_TRIAL_GENERATE_SUBSEQUENT" after we post the result for the previous trial, and check if subsequent trial number is generated
-# input: Test name
-function other_post_experiment_tests() {
-	exp="valid-experiment"
-
-	SERV_LOG="${TEST_DIR}/other_post_exps_service.log"
-	# Deploy hpo
-	if [ ${cluster_type} == "native" ]; then
-		deploy_hpo ${cluster_type} ${SERV_LOG}
-	else
-		deploy_hpo ${cluster_type} ${HPO_CONTAINER_IMAGE} ${SERV_LOG}
-	fi
-
-	# Check if HPO services are started
-	check_server_status
-
-	for operation in "${other_post_experiment_tests[@]}"
-	do
-
-		TESTS_="${TEST_DIR}/${operation}"
-		mkdir -p ${TESTS_}
-		TEST_SERV_LOG="${TESTS_}/service.log"
-		LOG_="${TEST_DIR}/${operation}.log"
-
-		echo ""
-		echo "************************************* ${operation} Test ****************************************" | tee -a ${LOG_} ${LOG}
-
-		operation=$(echo ${operation//-/_})
-		${operation}
-		echo ""
-	done
-
-	# Stop the HPO servers
-	echo "Terminating any running HPO servers..." | tee -a ${LOG}
-	terminate_hpo ${cluster_type}
-	echo "Terminating any running HPO servers...Done" | tee -a ${LOG}
-
-	# Sleep for few seconds to reduce the ambiguity
-	sleep 5
-
-	echo "*********************************************************************************************************" | tee -a ${LOG_} ${LOG}
-}
-
-# Generate the curl command based on the test name passed and get the result by querying it.
-# input: Test name and Trial number
-function run_get_trial_json_test() {
-	exp_trial=$1
-	trial_num=$2
-	curl="curl -H 'Accept: application/json'"
-	url="$hpo_base_url/experiment_trials"
-	case "${exp_trial}" in
-		empty-name)
-			get_trial_json=$(${curl} ''${url}'?experiment_name=%20&trial_number=0' -w '\n%{http_code}' 2>&1)
-			get_trial_json_cmd="${curl} '${url}?experiment_name=%20&trial_number=0' -w '\n%{http_code}'"
-			;;
-		no-name)
-			get_trial_json=$(${curl} ''${url}'?trial_number=0' -w '\n%{http_code}' 2>&1)
-			get_trial_json_cmd="${curl} '${url}?trial_number=0' -w '\n%{http_code}'"
-			;;
-		null-name)
-			get_trial_json=$(${curl} ''${url}'?experiment_name=null&trial_number=0' -w '\n%{http_code}' 2>&1)
-			get_trial_json_cmd="${curl} '${url}?experiment_name=null&trial_number=0' -w '\n%{http_code}'"
-			;;
-		only-valid-name)
-			get_trial_json=$(${curl} ''${url}'?experiment_name='${current_name}'' -w '\n%{http_code}' 2>&1)
-			get_trial_json_cmd="${curl} '${url}?experiment_name='${current_name}'' -w '\n%{http_code}'"
-			;;
-		invalid-trial-number)
-			get_trial_json=$(${curl} ''${url}'?experiment_id='${current_name}'&trial_number=102yrt' -w '\n%{http_code}' 2>&1)
-			get_trial_json_cmd="${curl} '${url}?experiment_id='${current_name}'&trial_number=102yrt' -w '\n%{http_code}'"
-			;;
-		empty-trial-number)
-			get_trial_json=$(${curl} ''${url}'?experiment_id='${current_name}'&trial_number=' -w '\n%{http_code}' 2>&1)
-			get_trial_json_cmd="${curl} '${url}?experiment_id='${current_name}'&trial_number=' -w '\n%{http_code}'"
-			;;
-		no-trial-number)
-			get_trial_json=$(${curl} ''${url}'?experiment_id='${current_name}'' -w '\n%{http_code}' 2>&1)
-			get_trial_json_cmd="${curl} '${url}?experiment_id='${current_name}'' -w '\n%{http_code}'"
-			;;
-		null-trial-number)
-			get_trial_json=$(${curl} ''${url}'?experiment_id='${current_name}'&trial_number=null' -w '\n%{http_code}' 2>&1)
-			get_trial_json_cmd="${curl} '${url}?experiment_id='${current_name}'&trial_number=null' -w '\n%{http_code}'"
-			;;
-		only-valid-trial-number)
-			get_trial_json=$(${curl} ''${url}'?trial_number=0' -w '\n%{http_code}' 2>&1)
-			get_trial_json_cmd="${curl} '${url}?trial_number=0' -w '\n%{http_code}'"
-			;;
-		valid-exp-trial)
-			get_trial_json=$(${curl} ''${url}'?experiment_name=petclinic-sample-2-75884c5549-npvgd&trial_number='${trial_num}'' -w '\n%{http_code}' 2>&1)
-			get_trial_json_cmd="${curl} '${url}?experiment_name=petclinic-sample-2-75884c5549-npvgd&trial_number=${trial_num}' -w '\n%{http_code}'"
-			;;
-	esac
-
-	echo "command used to query the experiment_trial API = ${get_trial_json_cmd}" | tee -a ${LOG_} ${LOG}
-	echo "" | tee -a ${LOG_} ${LOG}
-	echo "${get_trial_json}" >> ${LOG_} ${LOG}
-	http_code=$(tail -n1 <<< "${get_trial_json}")
-	response=$(echo -e "${get_trial_json}" | tail -2 | head -1)
-	response=$(echo ${response} | cut -c 4-)
-	echo "${response}" > ${result}
-}
-
-
-# validate obtaining trial json from RM-HPO /experiment_trials API for invalid queries
-# input: test name
-function get_trial_json_invalid_tests() {
-	__test_name__=$1
-
-	SERV_LOG="${TEST_DIR}/service.log"
-
-	# Deploy hpo
-	if [ ${cluster_type} == "native" ]; then
-		deploy_hpo ${cluster_type} ${SERV_LOG}
-	else
-		deploy_hpo ${cluster_type} ${HPO_CONTAINER_IMAGE} ${SERV_LOG}
-	fi
-
-	# Check if HPO services are started
-	check_server_status
-
-	IFS=' ' read -r -a get_trial_json_invalid_tests <<<  ${hpo_get_trial_json_tests[$FUNCNAME]}
-	for exp_trial in "${get_trial_json_invalid_tests[@]}"
-	do
-		# Get the length of the service log before the test
-		log_length_before_test=$(cat ${SERV_LOG} | wc -l)
-
-		TESTS_="${TEST_DIR}/${exp_trial}"
-		mkdir -p ${TESTS_}
-		LOG_="${TEST_DIR}/${exp_trial}.log"
-		result="${TESTS_}/${exp_trial}_result.log"
-
-		TEST_SERV_LOG="${TESTS_}/service.log"
-
-		echo "************************************* ${exp_trial} Test ****************************************" | tee -a ${LOG_} ${LOG}
-
-		# Get the experiment id from search space JSON
-		exp="valid-experiment"
-		current_id=$(echo ${hpo_post_experiment_json[${exp}]} | jq '.search_space.experiment_id')
-		current_name=$(echo ${hpo_post_experiment_json[${exp}]} | jq '.search_space.experiment_name')
-
-		# Post a valid experiment to RM-HPO /experiment_trials API.
-		post_experiment_json "${hpo_post_experiment_json[$exp]}"
-
-		run_get_trial_json_test ${exp_trial}
-
-
-		# Extract the lines from the service log after log_length_before_test
-		extract_lines=`expr ${log_length_before_test} + 1`
-		cat ${SERV_LOG} | tail -n +${extract_lines} > ${TEST_SERV_LOG}
-
-		echo ""
-		echo "log_length_before_test ${log_length_before_test}"
-		echo "extract_lines ${extract_lines}"
-		echo ""
-
-		actual_result="${http_code}"
-
-		expected_result_="400"
-
-		expected_log_msg="${hpo_get_trial_msgs[$exp_trial]}"
-
-		echo "actual_result = $actual_result"
-		compare_result ${exp_trial} ${expected_result_} "${expected_log_msg}" "${TEST_SERV_LOG}"
-		echo ""
-
-		stop_experiment "$current_name"
-	done
-
-	# Stop the HPO servers
-	echo "Terminating any running HPO servers..." | tee -a ${LOG_} ${LOG}
-	terminate_hpo ${cluster_type} | tee -a ${LOG_} ${LOG}
-	echo "Terminating any running HPO servers...Done" | tee -a ${LOG_} ${LOG}
-
-	# Sleep for few seconds to reduce the ambiguity
-	sleep 5
-	echo "*********************************************************************************************************" | tee -a ${LOG_} ${LOG}
-}
-
-# Validate the trial json returned by RM-HPO GET operation
-function validate_exp_trial() {
-	service=$1
-	tunable_count=0
-	# Sort the actual json based on tunable name
-	echo ""
-
-	if [ "${service}" == "rest" ]; then
-		echo "$(cat ${result} | jq  'sort_by(.tunable_name)')" > ${result}
-		# Sort the json based on tunable name
-		SEARCH_SPACE_JSON="/tmp/search_space.json"
-		echo "${hpo_post_experiment_json["valid-experiment"]}" > ${SEARCH_SPACE_JSON}
-		cat ${SEARCH_SPACE_JSON}
-		echo "$(jq '[.search_space.tunables[] | {lower_bound: .lower_bound, name: .name, upper_bound: .upper_bound}] | sort_by(.name)' ${SEARCH_SPACE_JSON})" > ${expected_json}
-	else
-		echo "$(cat ${result} | jq '.config' | jq  'sort_by(.name)')" > ${result}
-		EXP_JSON="./resources/searchspace_jsons/newExperiment.json"
-		echo "$(jq '[.tuneables[] | {lower_bound: .lower_bound, name: .name, upper_bound: .upper_bound}] | sort_by(.name)' ${EXP_JSON})" > ${expected_json}
-	fi
-
-
-	echo "Actual tunables json"
-	cat ${result}
-	echo ""
-
-	echo "Expected tunables json"
-	cat ${expected_json}
-
-	expected_tunables_len=$(cat ${expected_json} | jq '. | length')
-	actual_tunables_len=$(cat ${result}  | jq '. | length')
-
-	echo "___________________________________ Validate experiment trial __________________________________________" | tee -a ${LOG_} ${LOG}
-	echo "" | tee -a ${LOG_} ${LOG}
-	echo "expected tunables length = ${expected_tunables_len} actual tunables length = ${actual_tunables_len}"
-	if [ "${expected_tunables_len}" -ne "${actual_tunables_len}" ]; then
-		failed=1
-		echo "Error - Number of expected and actual tunables should be same" | tee -a ${LOG_} ${LOG}
-
-		echo "" | tee -a ${LOG_} ${LOG}
-		echo "~~~~~~~~~~~~~~~~~~~~~~~~~~~~~~~~~~~~~~~~~~~~~~~~~~~~~~~~~~~~~~~~~~~~~~~~~~~~~~~~~~~~~~~~~~~~~~" | tee -a ${LOG_} ${LOG}
-	else
-		echo "" | tee -a ${LOG_} ${LOG}
-		echo "~~~~~~~~~~~~~~~~~~~~~~~~~~~~~~~~~~~~~~~~~~~~~~~~~~~~~~~~~~~~~~~~~~~~~~~~~~~~~~~~~~~~~~~~~~~~~~" | tee -a ${LOG_} ${LOG}
-
-		while [ "${tunable_count}" -lt "${expected_tunables_len}" ]
-		do
-			upperbound=$(cat ${expected_json} | jq '.['${tunable_count}'].upper_bound')
-			lowerbound=$(cat ${expected_json} | jq '.['${tunable_count}'].lower_bound')
-			tunable_name=$(cat ${expected_json} | jq '.['${tunable_count}'].name')
-			if [ "${service}" == "rest" ]; then
-				actual_tunable_name=$(cat ${result} | jq '.['${tunable_count}'].tunable_name')
-				actual_tunable_value=$(cat ${result} | jq '.['${tunable_count}'].tunable_value')
-			else
-				actual_tunable_name=$(cat ${result} | jq '.['${tunable_count}'].name')
-				actual_tunable_value=$(cat ${result} | jq '.['${tunable_count}'].value')
-			fi
-
-			# validate the tunable name
-			echo "" | tee -a ${LOG_} ${LOG}
-			echo "Validating the tunable name ${actual_tunable_name}..." | tee -a ${LOG_} ${LOG}
-			if [ "${actual_tunable_name}" != "${tunable_name}" ]; then
-				failed=1
-				echo "Error - Actual Tunable name should match with the tunable name returned by dependency analyzer" | tee -a ${LOG_} ${LOG}
-			fi
-			echo "" | tee -a ${LOG_} ${LOG}
-
-			echo "~~~~~~~~~~~~~~~~~~~~~~~~~~~~~~~~~~~~~~~~~~~~~~~~~~~~~~~~~~~~~~~~~~~~~~~~~~~~~~~~~~~~~~~~~~~~~~" | tee -a ${LOG_} ${LOG}
-			echo "" | tee -a ${LOG_} ${LOG}
-
-			# validate the tunable value
-			echo "Validating the tunable value for ${actual_tunable_name}..." | tee -a ${LOG_} ${LOG}
-
-			if [[ $(bc <<< "${actual_tunable_value} >= ${lowerbound} && ${actual_tunable_value} <= ${upperbound}") == 0 ]]; then
-				failed=1
-				echo "Error - Actual Tunable value should be within the given range" | tee -a ${LOG_} ${LOG}
-			fi
-			echo "" | tee -a ${LOG_} ${LOG}
-			echo "~~~~~~~~~~~~~~~~~~~~~~~~~~~~~~~~~~~~~~~~~~~~~~~~~~~~~~~~~~~~~~~~~~~~~~~~~~~~~~~~~~~~~~~~~~~~~~" | tee -a ${LOG_} ${LOG}
-			((tunable_count++))
-		done
-	fi
-	echo ""
-}
-
-# Post a valid experiment to RM-HPO /experiment_trials API, Query it using valid experiment id and trial number and validate the result.
-# input: test name
-function get_trial_json_valid_tests() {
-	__test_name__=$1
-
-	SERV_LOG="${TEST_DIR}/service.log"
-	# Deploy hpo
-	if [ ${cluster_type} == "native" ]; then
-		deploy_hpo ${cluster_type} ${SERV_LOG}
-	else
-		deploy_hpo ${cluster_type} ${HPO_CONTAINER_IMAGE} ${SERV_LOG}
-	fi
-
-	# Check if HPO services are started
-	check_server_status
-
-	IFS=' ' read -r -a get_trial_json_valid_tests <<<  ${hpo_get_trial_json_tests[$FUNCNAME]}
-	for experiment_trial in "${get_trial_json_valid_tests[@]}"
-	do
-		TESTS_="${TEST_DIR}/${FUNCNAME}"
-		mkdir -p ${TESTS_}
-		LOG_="${TEST_DIR}/${FUNCNAME}.log"
-		result="${TESTS_}/${experiment_trial}_result.log"
-		expected_json="${TESTS_}/${experiment_trial}_expected_json.json"
-		TEST_SERV_LOG="${TESTS_}/${experiment_trial}_service.log"
-
-		echo "************************************* ${experiment_trial} Test ****************************************" | tee -a ${LOG_} ${LOG}
-
-		# Get the length of the service log before the test
-		log_length_before_test=$(cat ${SERV_LOG} | wc -l)
-
-		# Get the experiment id from search space JSON
-		exp="valid-experiment"
-		current_id=$(echo ${hpo_post_experiment_json[${exp}]} | jq '.search_space.experiment_id')
-		current_name=$(echo ${hpo_post_experiment_json[${exp}]} | jq '.search_space.experiment_name')
-
-		# Post a valid experiment to RM-HPO /experiment_trials API.
-		if [ "${experiment_trial}" == "valid-exp-trial" ]; then
-			post_experiment_json "${hpo_post_experiment_json[$exp]}"
-			trial_num="${response}"
-		else
-			operation_generate_subsequent
-			trial_num="${response}"
-		fi
-
-		# Query the RM-HPO /experiment_trials API for valid experiment id and trial number and get the result.
-		run_get_trial_json_test "valid-exp-trial" "${trial_num}"
-
-
-		# Extract the lines from the service log after log_length_before_test
-		extract_lines=`expr ${log_length_before_test} + 1`
-		cat ${SERV_LOG} | tail -n +${extract_lines} > ${TEST_SERV_LOG}
-
-		echo ""
-		echo "log_length_before_test ${log_length_before_test}"
-		echo "extract_lines ${extract_lines}"
-		echo ""
-
-		actual_result="${http_code}"
-
-		expected_result_="200"
-		expected_behaviour="Trial_Number = 0"
-
-		if [[ "${experiment_trial}" == "valid-exp-trial-generate-subsequent" ]]; then
-			expected_behaviour="Trial_Number = 1"
-		fi
-
-		compare_result ${experiment_trial} ${expected_result_} "${expected_behaviour}" "${TEST_SERV_LOG}"
-
-		if [[ "${failed}" -eq 0 ]]; then
-			validate_exp_trial "rest"
-			if [[ ${failed} -eq 1 ]]; then
-				FAILED_CASES+=(${experiment_trial})
-			fi
-		fi
-
-		stop_experiment "$current_name"
-
-		echo "*********************************************************************************************************" | tee -a ${LOG_} ${LOG}
-	done
-
-	# Stop the HPO servers
-	echo "Terminating any running HPO servers..." | tee -a ${LOG_} ${LOG}
-	terminate_hpo ${cluster_type} | tee -a ${LOG_} ${LOG}
-	echo "Terminating any running HPO servers...Done" | tee -a ${LOG_} ${LOG}
-
-	# Sleep for few seconds to reduce the ambiguity
-	sleep 5
-}
-
-# Post the experiment result to HPO /experiment_trials API
-# input: Experiment result
-# output: Create the Curl command with given JSON and get the result
-function post_experiment_result_json() {
-	exp_result=$1
-
-	echo ""
-	echo "*************************************"
-	echo "result json array = ${exp_result}"
-	echo "*************************************"
-	form_hpo_api_url "experiment_trials"
-
-	post_result=$(curl -s -H 'Content-Type: application/json' ${hpo_url}  -d "${exp_result}"  -w '\n%{http_code}' 2>&1)
-
-	# Example curl command used to post the experiment result: curl -H "Content-Type: application/json" -d {"experiment_id" : null, "trial_number": 0, "trial_result": "success", "result_value_type": "double", "result_value": 98.78, "operation" : "EXP_TRIAL_RESULT"} http://localhost:8085/experiment_trials -w n%{http_code}
-	post_exp_result_cmd="curl -s -H 'Content-Type: application/json' ${hpo_url} -d "${exp_result}" -w '\n%{http_code}'"
-
-	echo "" | tee -a ${LOG_} ${LOG}
-	echo "Command used to post the experiment result= ${post_exp_result_cmd}" | tee -a ${LOG_} ${LOG}
-	echo "" | tee -a ${LOG_} ${LOG}
-
-	echo "${post_result}" >> ${LOG_} ${LOG}
-
-	http_code=$(tail -n1 <<< "${post_result}")
-	response=$(echo -e "${post_result}" | tail -2 | head -1)
-	echo "Response is ${response}" >> ${LOG_} ${LOG}
-	echo "http_code = $http_code response = $response"
-}
-
-# Post duplicate experiment results to HPO /experiment_trials API and validate the result
-function post_duplicate_exp_result() {
-	# Get the length of the service log before the test
-	log_length_before_test=$(cat ${SERV_LOG} | wc -l)
-
-	# Post a valid experiment to HPO /experiment_trials API.
-	exp="valid-experiment"
-	post_experiment_json "${hpo_post_experiment_json[$exp]}"
-
-	if [ "${http_code}" == "200" ]; then
-		failed=0
-
-		# Post a valid experiment result to HPO /experiment_trials API.
-		experiment_result="valid-experiment-result"
-
-		echo -n "Post the experiment result to HPO..."
-		post_experiment_result_json "${hpo_post_exp_result_json[$experiment_result]}"
-
-		# Post the duplicate experiment result to HPO /experiment_trials API.
-		echo -n "Post the same experiment result to HPO again for the same experiment_name and trial number..."
-		post_experiment_result_json "${hpo_post_exp_result_json[$experiment_result]}"
-
-		actual_result="${http_code}"
-		expected_result_="400"
-		expected_behaviour="Requested trial exceeds the completed trial limit"
-
-		# Extract the lines from the service log after log_length_before_test
-		extract_lines=`expr ${log_length_before_test} + 1`
-		cat ${SERV_LOG} | tail -n +${extract_lines} > ${TEST_SERV_LOG}
-
-		compare_result "${FUNCNAME}" "${expected_result_}" "${expected_behaviour}" "${TEST_SERV_LOG}"
-	else
-		failed=1
-		expected_behaviour="RESPONSE_CODE = 200 OK"
-		echo "Posting valid experiment failed"
-		display_result "${expected_behaviour}" "${FUNCNAME}" "${failed}"
-	fi
-}
-
-# Post different experiment results to HPO /experiment_trials API for the same experiment id and validate the result
-function post_same_id_different_exp_result() {
-	# Get the length of the service log before the test
-	log_length_before_test=$(cat ${SERV_LOG} | wc -l)
-
-	# Post a valid experiment to HPO /experiment_trials API.
-	exp="valid-experiment"
-	post_experiment_json "${hpo_post_experiment_json[$exp]}"
-
-	if [ "${http_code}" == "200" ]; then
-		failed=0
-
-		# Post a valid experiment result to HPO /experiment_trials API.
-		experiment_result="valid-experiment-result"
-		echo -n "Post the experiment result to HPO..."
-		post_experiment_result_json "${hpo_post_exp_result_json[$experiment_result]}"
-
-		# Post a different valid experiment result for the same experiment_name and trial number to HPO /experiment_trials API.
-		experiment_result="valid-different-result"
-		echo -n "Post different experiment result to HPO again for the same experiment_name and trial number..."
-		post_experiment_result_json "${hpo_post_exp_result_json[$experiment_result]}"
-
-		actual_result="${http_code}"
-		expected_result_="400"
-		expected_behaviour="Requested trial exceeds the completed trial limit"
-
-		# Extract the lines from the service log after log_length_before_test
-		extract_lines=`expr ${log_length_before_test} + 1`
-		cat ${SERV_LOG} | tail -n +${extract_lines} > ${TEST_SERV_LOG}
-
-		compare_result "${FUNCNAME}" "${expected_result_}" "${expected_behaviour}" "${TEST_SERV_LOG}"
-	else
-		failed=1
-		expected_behaviour="RESPONSE_CODE = 200 OK"
-		echo "Posting valid experiment failed"
-		display_result "${expected_behaviour}" "${FUNCNAME}" "${failed}"
-	fi
-}
-
-# The test does the following:
-# * Post duplicate experiment results to HPO /experiment_trials API and validate the result
-# * Post different experiment results to HPO /experiment_trials API for the same experiment id and validate the result
-# input: Test name
-function other_exp_result_post_tests() {
-
-	SERV_LOG="${TEST_DIR}/other_exp_res_post_service.log"
-	# Deploy hpo
-	if [ ${cluster_type} == "native" ]; then
-		deploy_hpo ${cluster_type} ${SERV_LOG}
-	else
-		deploy_hpo ${cluster_type} ${HPO_CONTAINER_IMAGE} ${SERV_LOG}
-	fi
-
-	# Check if HPO services are started
-	check_server_status
-
-	for operation in "${other_exp_result_post_tests[@]}"
-	do
-
-		TESTS_="${TEST_DIR}/${operation}"
-		mkdir -p ${TESTS_}
-		TEST_SERV_LOG="${TESTS_}/service.log"
-		LOG_="${TEST_DIR}/${operation}.log"
-
-		echo "************************************* ${operation} Test ****************************************" | tee -a ${LOG_} ${LOG}
-
-		# Get the experiment id from search space JSON
-		exp="valid-experiment"
-		current_id=$(echo ${hpo_post_experiment_json[${exp}]} | jq '.search_space.experiment_id')
-		current_name=$(echo ${hpo_post_experiment_json[${exp}]} | jq '.search_space.experiment_name')
-
-		operation=$(echo ${operation//-/_})
-		${operation}
-		echo ""
-
-      		stop_experiment "$current_name"
-
-		echo "*********************************************************************************************************" | tee -a ${LOG_} ${LOG}
-	done
-
-	# Stop the HPO servers
-	echo "Terminating any running HPO servers..." | tee -a ${LOG}
-	terminate_hpo ${cluster_type}
-	echo "Terminating any running HPO servers...Done" | tee -a ${LOG}
-
-	# Sleep for few seconds to reduce the ambiguity
-	sleep 5
-}
-
-# Tests for HPO /experiment_trials API POST experiment
-function hpo_post_experiment() {
-	run_post_tests ${FUNCNAME}
-	other_post_experiment_tests
-}
-
-# Tests for RM-HPO GET trial JSON API
-function hpo_get_trial_json(){
-	for test in "${!hpo_get_trial_json_tests[@]}"
-	do
-		${test} "${FUNCNAME}"
-	done
-}
-
-# Tests for HPO /experiment_trials API POST experiment results
-function hpo_post_exp_result() {
-	run_post_tests ${FUNCNAME}
-	other_exp_result_post_tests
-}
-
-# Sanity Test for HPO gRPC service
-function hpo_grpc_sanity_test() {
-	((TOTAL_TESTS++))
-	((TESTS++))
-
-	# Set the no. of trials
-	N_TRIALS=5
-	failed=0
-	EXP_JSON="./resources/searchspace_jsons/newExperiment.json"
-
-	# Get the experiment name from the search space
-	exp_name=$(cat ${EXP_JSON}  | jq '.experiment_name')
-	exp_name=$(echo ${exp_name} | sed 's/^"\(.*\)"$/\1/')
-	echo "Experiment name = $exp_name"
-
-	TESTS_=${TEST_DIR}
-	SERV_LOG="${TESTS_}/service.log"
-	echo "RESULTSDIR - ${TEST_DIR}" | tee -a ${LOG}
-	echo "" | tee -a ${LOG}
-
-	# Deploy hpo
-	if [ ${cluster_type} == "native" ]; then
-		deploy_hpo ${cluster_type} ${SERV_LOG}
-	else
-		deploy_hpo ${cluster_type} ${HPO_CONTAINER_IMAGE} ${SERV_LOG}
-	fi
-
-	# Check if HPO services are started
-	check_server_status
-
-	## Loop through the trials
-	for (( i=0 ; i<${N_TRIALS} ; i++ ))
-	do
-		echo ""
-		echo "*********************************** Trial ${i} *************************************"
-		LOG_="${TEST_DIR}/hpo-trial-${i}.log"
-		if [ ${i} == 0 ]; then
-			echo "Posting a new experiment..."
-			python ../src/grpc_client.py new --file="${EXP_JSON}"
-			verify_grpc_result "Post new experiment" $?
-		fi
-
-		echo ""
-		echo "Generate the config for trial ${i}..." | tee -a ${LOG}
-		echo ""
-		result="${TEST_DIR}/hpo_config_${i}.json"
-		expected_json="${TEST_DIR}/expected_hpo_config_${i}.json"
-
-		python ../src/grpc_client.py config --name ${exp_name} --trial ${i} > ${result}
-		verify_grpc_result "Get config from hpo for trial ${i}" $?
-
-		# Post the experiment result to hpo
-		echo "" | tee -a ${LOG}
-		echo "Post the experiment result for trial ${i}..." | tee -a ${LOG}
-		result_value="98.7"
-
-		python ../src/grpc_client.py result --name "${exp_name}" --trial "${i}" --result SUCCESS --value_type "double" --value "${result_value}"
-		verify_grpc_result "Post new experiment result for trial ${i}" $?
-
-		# Generate a subsequent trial
-		if [[ ${i} < $((N_TRIALS-1)) ]]; then
-			echo "" | tee -a ${LOG}
-			echo "Generate subsequent config after trial ${i} ..." | tee -a ${LOG}
-			python ../src/grpc_client.py next --name ${exp_name}
-			verify_grpc_result "Post subsequent experiment after trial ${i}" $?
-		fi
-	done
-
-	#Validate removing test
-	python ../src/grpc_client.py stop --name ${exp_name}
-	verify_grpc_result "Stop running experiment ${exp_name}" $?
-
-	# Terminate any running HPO servers
-	echo "Terminating any running HPO servers..." | tee -a ${LOG}
-	terminate_hpo ${cluster_type}
-	echo "Terminating any running HPO servers...Done" | tee -a ${LOG}
-	sleep 2
-
-	# check for failed cases
-	if [[ ${failed} == 0 ]]; then
-		((TESTS_PASSED++))
-		((TOTAL_TESTS_PASSED++))
-		echo "Test Passed" | tee -a ${LOG}
-	else
-		((TESTS_FAILED++))
-		((TOTAL_TESTS_FAILED++))
-		FAILED_CASES+=(${testcase})
-		echo "Check the logs for error messages : ${TEST_DIR}"| tee -a ${LOG}
-		echo "Test failed" | tee -a ${LOG}
-	fi
-}
-
-function verify_grpc_result() {
-	test_info=$1
-	exit_code=$2
-
-	if [ ${exit_code} -ne 0 ]; then
-		failed=1
-		echo "$test_info failed!"
-	else
-		if [[ "${test_info}" =~ "Get config" ]]; then
-			validate_exp_trial "grpc"
-			if [[ ${failed} == 1 ]]; then
-				echo "Validating hpo config failed" | tee -a ${LOG}
-			fi
-		fi
-	fi
-}
-
-# Sanity Test for HPO REST service
-function hpo_sanity_test() {
-	((TOTAL_TESTS++))
-	((TESTS++))
-
-	# Set the no. of trials
-	N_TRIALS=5
-	failed=0
-
-	# Form the url based on cluster type & API
-	form_hpo_api_url "experiment_trials"
-	echo "HPO URL = $hpo_url"  | tee -a ${LOG}
-
-	# Get the experiment id and name from the search space
-	exp_id=$(echo ${hpo_post_experiment_json["valid-experiment"]} | jq '.search_space.experiment_id')
-	exp_name=$(echo ${hpo_post_experiment_json["valid-experiment"]} | jq '.search_space.experiment_name')
-	echo "Experiment id = $exp_id"
-	echo "Experiment name = $exp_name"
-
-	TESTS_=${TEST_DIR}
-	SERV_LOG="${TESTS_}/service.log"
-	echo "RESULTSDIR - ${TEST_DIR}" | tee -a ${LOG}
-	echo "" | tee -a ${LOG}
-
-	# Deploy hpo
-	if [ ${cluster_type} == "native" ]; then
-		deploy_hpo ${cluster_type} ${SERV_LOG}
-	else
-		deploy_hpo ${cluster_type} ${HPO_CONTAINER_IMAGE} ${SERV_LOG}
-	fi
-
-	# Check if HPO services are started
-	check_server_status
-
-	expected_http_code="200"
-
-	hostname=$(hostname)
-	echo "hostname = $hostname "
-	cat /etc/hosts
-	echo ""
-
-	## Loop through the trials
-	for (( i=0 ; i<${N_TRIALS} ; i++ ))
-	do
-		echo ""
-		echo "*********************************** Trial ${i} *************************************"
-		LOG_="${TEST_DIR}/hpo-trial-${i}.log"
-		if [ ${i} == 0 ]; then
-			# Post the experiment
-			echo "Start a new experiment with the search space json..." | tee -a ${LOG}
-			post_experiment_json "${hpo_post_experiment_json["valid-experiment"]}"
-			verify_result "Post new experiment" "${http_code}" "${expected_http_code}"
-		fi
-
-		# Get the config from HPO
-		echo ""
-		echo "Generate the config for trial ${i}..." | tee -a ${LOG}
-		echo ""
-
-		curl="curl -H 'Accept: application/json'"
-		url="$hpo_base_url/experiment_trials"
-
-		get_trial_json=$(${curl} ''${hpo_url}'?experiment_name=petclinic-sample-2-75884c5549-npvgd&trial_number='${i}'' -w '\n%{http_code}' 2>&1)
-
-		get_trial_json_cmd="${curl} ${url}?experiment_name="petclinic-sample-2-75884c5549-npvgd"&trial_number=${i} -w '\n%{http_code}'"
-		echo "command used to query the experiment_trial API = ${get_trial_json_cmd}" | tee -a ${LOG}
-
-		http_code=$(tail -n1 <<< "${get_trial_json}")
-		response=$(echo -e "${get_trial_json}" | tail -2 | head -1)
-		response=$(echo ${response} | cut -c 4-)
-
-		result="${TEST_DIR}/hpo_config_${i}.json"
-		expected_json="${TEST_DIR}/expected_hpo_config_${i}.json"
-
-		echo "${response}" > ${result}
-		cat $result
-		verify_result "Get config from hpo trial ${i}" "${http_code}" "${expected_http_code}"
-
-		# Post the experiment result to hpo
-		echo "" | tee -a ${LOG}
-		echo "Post the experiment result for trial ${i}..." | tee -a ${LOG}
-		trial_result="success"
-		result_value="98.7"
-		exp_result_json='{"experiment_name":'${exp_name}',"trial_number":'${i}',"trial_result":"'${trial_result}'","result_value_type":"double","result_value":'${result_value}',"operation":"EXP_TRIAL_RESULT"}'
-		post_experiment_result_json ${exp_result_json}
-		verify_result "Post experiment result for trial ${i}" "${http_code}" "${expected_http_code}"
-
-		# Generate a subsequent trial
-		if [[ ${i} < $((N_TRIALS-1)) ]]; then
-			echo "" | tee -a ${LOG}
-			echo "Generate subsequent config after trial ${i} ..." | tee -a ${LOG}
-			subsequent_trial='{"experiment_name":'${exp_name}',"operation":"EXP_TRIAL_GENERATE_SUBSEQUENT"}'
-			post_experiment_json ${subsequent_trial}
-			verify_result "Post subsequent experiment after trial ${i}" "${http_code}" "${expected_http_code}"
-		fi
-	done
-
-  #Validate removing test
-  stop_experiment='{"experiment_name":'${exp_name}',"operation":"EXP_STOP"}'
-  post_experiment_json ${stop_experiment}
-  verify_result "Stop running experiment ${exp_name}" "${http_code}" "200"
-
-  #verify test has been remove
-
-	# Store the docker logs
-	if [ ${cluster_type} == "docker" ]; then
-		docker logs hpo_docker_container > ${TEST_DIR}/hpo_container.log 2>&1
-	fi
-
-	# Terminate any running HPO servers
-	echo "Terminating any running HPO servers..." | tee -a ${LOG}
-	terminate_hpo ${cluster_type}
-	echo "Terminating any running HPO servers...Done" | tee -a ${LOG}
-	sleep 2
-
-	# check for failed cases
-	echo "failed = $failed"
-	if [[ ${failed} == 0 ]]; then
-		((TESTS_PASSED++))
-		((TOTAL_TESTS_PASSED++))
-		echo "Test Passed" | tee -a ${LOG}
-	else
-		((TESTS_FAILED++))
-		((TOTAL_TESTS_FAILED++))
-		FAILED_CASES+=(${testcase})
-		echo "Check the logs for error messages : ${TEST_DIR}"| tee -a ${LOG}
-		echo "Test failed" | tee -a ${LOG}
-	fi
-}
-
-function verify_result() {
-	test_info=$1
-	http_code=$2
-	expected_http_code=$3
-
-	if [[ "${http_code}" -eq "000" ]]; then
-		failed=1
-	else
-		if [[ ${http_code} -ne ${expected_http_code} ]]; then
-			failed=1
-			echo "${test_info} failed - http_code is not as expected, http_code = ${http_code} expected code = ${expected_http_code}" | tee -a ${LOG}
-		else
-			if [[ "${test_info}" =~ "Get config" ]]; then
-				validate_exp_trial "rest"
-				if [[ ${failed} == 1 ]]; then
-					echo "Validating hpo config failed" | tee -a ${LOG}
-				fi
-			fi
-		fi
-	fi
-}
-=======
->>>>>>> 27ddcd7f
