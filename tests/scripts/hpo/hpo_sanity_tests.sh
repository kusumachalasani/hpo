#!/bin/bash
#
# Copyright (c) 2020, 2022 Red Hat, IBM Corporation and others.
#
# Licensed under the Apache License, Version 2.0 (the "License");
# you may not use this file except in compliance with the License.
# You may obtain a copy of the License at
#
#    http://www.apache.org/licenses/LICENSE-2.0
#
# Unless required by applicable law or agreed to in writing, software
# distributed under the License is distributed on an "AS IS" BASIS,
# WITHOUT WARRANTIES OR CONDITIONS OF ANY KIND, either express or implied.
# See the License for the specific language governing permissions and
# limitations under the License.
#
#
##### Script for validating HPO (Hyper Parameter Optimization) /experiment_trials API #####

# Sanity Test for HPO gRPC service
function hpo_grpc_sanity_test() {
	((TOTAL_TESTS++))
	((TESTS++))

	# Set the no. of trials
	N_TRIALS=5
	failed=0
	EXP_JSON="./resources/searchspace_jsons/newExperiment.json"

	# Get the experiment name from the search space
	exp_name=$(cat ${EXP_JSON}  | jq '.experiment_name')
	exp_name=$(echo ${exp_name} | sed 's/^"\(.*\)"$/\1/')
	echo "Experiment name = $exp_name"

	TESTS_=${TEST_DIR}
	SERV_LOG="${TESTS_}/service.log"
	echo "RESULTSDIR - ${TEST_DIR}" | tee -a ${LOG}
	echo "" | tee -a ${LOG}

	# Deploy hpo
	if [ ${cluster_type} == "native" ]; then
		deploy_hpo ${cluster_type} ${SERV_LOG}
	else
		deploy_hpo ${cluster_type} ${HPO_CONTAINER_IMAGE} ${SERV_LOG}
	fi

	# Check if HPO services are started
	check_server_status "${SERV_LOG}"
	export HPO_HOST="${SERVER_IP}"
	export PORT="${PORT}"

	## Loop through the trials
	for (( i=0 ; i<${N_TRIALS} ; i++ ))
	do
		echo ""
		echo "*********************************** Trial ${i} *************************************"
		LOG_="${TEST_DIR}/hpo-trial-${i}.log"
		if [ ${i} == 0 ]; then
			echo "Posting a new experiment..."
			python ../src/grpc_client.py new --file="${EXP_JSON}"
			verify_grpc_result "Post new experiment" $?
		fi

		echo ""
		echo "Generate the config for trial ${i}..." | tee -a ${LOG}
		echo ""
		result="${TEST_DIR}/hpo_config_${i}.json"
		expected_json="${TEST_DIR}/expected_hpo_config_${i}.json"

		python ../src/grpc_client.py config --name ${exp_name} --trial ${i} > ${result}
		verify_grpc_result "Get config from hpo for trial ${i}" $?

		# Post the experiment result to hpo
		echo "" | tee -a ${LOG}
		echo "Post the experiment result for trial ${i}..." | tee -a ${LOG}
		result_value="98.7"

		python ../src/grpc_client.py result --name "${exp_name}" --trial "${i}" --result SUCCESS --value_type "double" --value "${result_value}"
		verify_grpc_result "Post new experiment result for trial ${i}" $?

		# Generate a subsequent trial
		if [[ ${i} < $((N_TRIALS-1)) ]]; then
			echo "" | tee -a ${LOG}
			echo "Generate subsequent config after trial ${i} ..." | tee -a ${LOG}
			python ../src/grpc_client.py next --name ${exp_name}
			verify_grpc_result "Post subsequent experiment after trial ${i}" $?
		fi
	done

	# Validate removing test
	python ../src/grpc_client.py stop --name ${exp_name}
	verify_grpc_result "Stop running experiment ${exp_name}" $?

	# Terminate any running HPO servers
	echo "Terminating any running HPO servers..." | tee -a ${LOG}
	terminate_hpo ${cluster_type}
	echo "Terminating any running HPO servers...Done" | tee -a ${LOG}
	sleep 2

	# check for failed cases
	if [[ ${failed} == 0 ]]; then
		((TESTS_PASSED++))
		((TOTAL_TESTS_PASSED++))
		echo "Test Passed" | tee -a ${LOG}
	else
		((TESTS_FAILED++))
		((TOTAL_TESTS_FAILED++))
		FAILED_CASES+=(${testcase})
		echo "Check the logs for error messages : ${TEST_DIR}"| tee -a ${LOG}
		echo "Test failed" | tee -a ${LOG}
	fi
}

# Sanity Test for HPO REST service
function hpo_sanity_test() {
	((TOTAL_TESTS++))
	((TESTS++))

	# Set the no. of trials
	N_TRIALS=5
	failed=0

<<<<<<< HEAD
	echo "HPO URL = $hpo_url"  | tee -a ${LOG}

=======
>>>>>>> 9cdc669d
	# Get the experiment id and name from the search space
	exp_id=$(echo ${hpo_post_experiment_json["valid-experiment"]} | jq '.search_space.experiment_id')
	exp_name=$(echo ${hpo_post_experiment_json["valid-experiment"]} | jq '.search_space.experiment_name')
	echo "Experiment id = $exp_id"
	echo "Experiment name = $exp_name"

	TESTS_=${TEST_DIR}
	SERV_LOG="${TESTS_}/service.log"
	echo "RESULTSDIR - ${TEST_DIR}" | tee -a ${LOG}
	echo "" | tee -a ${LOG}

	# Deploy hpo
	if [ ${cluster_type} == "native" ]; then
		deploy_hpo ${cluster_type} ${SERV_LOG}
	else
		deploy_hpo ${cluster_type} ${HPO_CONTAINER_IMAGE} ${SERV_LOG}
	fi

	# Check if HPO services are started
	check_server_status "${SERV_LOG}"

	expected_http_code="200"

	hostname=$(hostname)
	echo "hostname = $hostname "
	cat /etc/hosts
	echo ""

	## Loop through the trials
	for (( i=0 ; i<${N_TRIALS} ; i++ ))
	do
		echo ""
		echo "*********************************** Trial ${i} *************************************"
		LOG_="${TEST_DIR}/hpo-trial-${i}.log"
		if [ ${i} == 0 ]; then
			# Post the experiment
			echo "Start a new experiment with the search space json..." | tee -a ${LOG}
			post_experiment_json "${hpo_post_experiment_json["valid-experiment"]}"
			verify_result "Post new experiment" "${http_code}" "${expected_http_code}"
		fi

		# Get the config from HPO
		echo ""
		echo "Generate the config for trial ${i}..." | tee -a ${LOG}
		echo ""

		curl="curl -H 'Accept: application/json'"
		url="$hpo_base_url/experiment_trials"

		get_trial_json=$(${curl} ''${hpo_url}'?experiment_name=petclinic-sample-2-75884c5549-npvgd&trial_number='${i}'' -w '\n%{http_code}' 2>&1)

		get_trial_json_cmd="${curl} ${hpo_url}?experiment_name="petclinic-sample-2-75884c5549-npvgd"&trial_number=${i} -w '\n%{http_code}'"
		echo "command used to query the experiment_trial API = ${get_trial_json_cmd}" | tee -a ${LOG}

		http_code=$(tail -n1 <<< "${get_trial_json}")
		response=$(echo -e "${get_trial_json}" | tail -2 | head -1)
<<<<<<< HEAD

=======
>>>>>>> 9cdc669d
		# Added condition to check for '000' as sometimes cURL command returns it due to reasons such as
		# 'Failed DNS resolution','connection refused' or 'timed out'
		if [ ${response::3} == "000" ]; then
			response=$(echo ${response} | cut -c 4-)
		fi

		result="${TEST_DIR}/hpo_config_${i}.json"
		expected_json="${TEST_DIR}/expected_hpo_config_${i}.json"

		echo "${response}" > ${result}
		cat $result
		verify_result "Get config from hpo trial ${i}" "${http_code}" "${expected_http_code}"

		# Post the experiment result to hpo
		echo "" | tee -a ${LOG}
		echo "Post the experiment result for trial ${i}..." | tee -a ${LOG}
		trial_result="success"
		result_value="98.7"
		exp_result_json='{"experiment_name":'${exp_name}',"trial_number":'${i}',"trial_result":"'${trial_result}'","result_value_type":"double","result_value":'${result_value}',"operation":"EXP_TRIAL_RESULT"}'
		post_experiment_result_json ${exp_result_json}
		verify_result "Post experiment result for trial ${i}" "${http_code}" "${expected_http_code}"

		# Generate a subsequent trial
		if [[ ${i} < $((N_TRIALS-1)) ]]; then
			echo "" | tee -a ${LOG}
			echo "Generate subsequent config after trial ${i} ..." | tee -a ${LOG}
			subsequent_trial='{"experiment_name":'${exp_name}',"operation":"EXP_TRIAL_GENERATE_SUBSEQUENT"}'
			post_experiment_json ${subsequent_trial}
			verify_result "Post subsequent experiment after trial ${i}" "${http_code}" "${expected_http_code}"
		fi
	done

	# Validate removing test
	stop_experiment='{"experiment_name":'${exp_name}',"operation":"EXP_STOP"}'
	post_experiment_json ${stop_experiment}
	verify_result "Stop running experiment ${exp_name}" "${http_code}" "200"
	
	# Store the docker logs
	if [ ${cluster_type} == "docker" ]; then
		docker logs hpo_docker_container > ${TEST_DIR}/hpo_container.log 2>&1
	fi

	# Terminate any running HPO servers
	echo "Terminating any running HPO servers..." | tee -a ${LOG}
	terminate_hpo ${cluster_type}
	echo "Terminating any running HPO servers...Done" | tee -a ${LOG}
	sleep 2

	# check for failed cases
	echo "failed = $failed"
	if [[ ${failed} == 0 ]]; then
		((TESTS_PASSED++))
		((TOTAL_TESTS_PASSED++))
		echo "Test Passed" | tee -a ${LOG}
	else
		((TESTS_FAILED++))
		((TOTAL_TESTS_FAILED++))
		FAILED_CASES+=(${testcase})
		echo "Check the logs for error messages : ${TEST_DIR}"| tee -a ${LOG}
		echo "Test failed" | tee -a ${LOG}
	fi
}<|MERGE_RESOLUTION|>--- conflicted
+++ resolved
@@ -120,11 +120,6 @@
 	N_TRIALS=5
 	failed=0
 
-<<<<<<< HEAD
-	echo "HPO URL = $hpo_url"  | tee -a ${LOG}
-
-=======
->>>>>>> 9cdc669d
 	# Get the experiment id and name from the search space
 	exp_id=$(echo ${hpo_post_experiment_json["valid-experiment"]} | jq '.search_space.experiment_id')
 	exp_name=$(echo ${hpo_post_experiment_json["valid-experiment"]} | jq '.search_space.experiment_name')
@@ -181,10 +176,6 @@
 
 		http_code=$(tail -n1 <<< "${get_trial_json}")
 		response=$(echo -e "${get_trial_json}" | tail -2 | head -1)
-<<<<<<< HEAD
-
-=======
->>>>>>> 9cdc669d
 		# Added condition to check for '000' as sometimes cURL command returns it due to reasons such as
 		# 'Failed DNS resolution','connection refused' or 'timed out'
 		if [ ${response::3} == "000" ]; then
